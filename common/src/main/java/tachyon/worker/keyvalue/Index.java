/*
 * Licensed to the University of California, Berkeley under one or more contributor license
 * agreements. See the NOTICE file distributed with this work for additional information regarding
 * copyright ownership. The ASF licenses this file to You under the Apache License, Version 2.0 (the
 * "License"); you may not use this file except in compliance with the License. You may obtain a
 * copy of the License at
 *
 * http://www.apache.org/licenses/LICENSE-2.0
 *
 * Unless required by applicable law or agreed to in writing, software distributed under the License
 * is distributed on an "AS IS" BASIS, WITHOUT WARRANTIES OR CONDITIONS OF ANY KIND, either express
 * or implied. See the License for the specific language governing permissions and limitations under
 * the License.
 */

package tachyon.worker.keyvalue;

import java.io.IOException;
import java.nio.ByteBuffer;

/**
 * Interface of key-value Index.
 */
public interface Index {

  /**
   * Puts a key into the index and store key and value data into payload storage.
   *
   * @param key bytes of key
   * @param value bytes of value
   * @param writer writer to store key-value payload
   * @return true on success, false otherwise (e.g., unresolvable hash collision)
   * @throws IOException if errors happen when writer writes key/value
   */
  boolean put(byte[] key, byte[] value, PayloadWriter writer) throws IOException;

  /**
   * Gets the bytes of value given the key and payload storage reader.
   *
   * @param key bytes of key
<<<<<<< HEAD
   * @param reader the byte array of all key value payload
=======
   * @param reader reader to access key-value payload
>>>>>>> 2af96f81
   * @return ByteBuffer of value, or null if not found
   */
  ByteBuffer get(ByteBuffer key, PayloadReader reader) throws IOException;

  /**
   * @return byte array of this index
   */
  byte[] getBytes();

  /**
   * @return size of this index in bytes
   */
  int byteCount();

  /**
   * @return size of this index in bytes
   */
  int keyCount();

}<|MERGE_RESOLUTION|>--- conflicted
+++ resolved
@@ -38,11 +38,7 @@
    * Gets the bytes of value given the key and payload storage reader.
    *
    * @param key bytes of key
-<<<<<<< HEAD
-   * @param reader the byte array of all key value payload
-=======
    * @param reader reader to access key-value payload
->>>>>>> 2af96f81
    * @return ByteBuffer of value, or null if not found
    */
   ByteBuffer get(ByteBuffer key, PayloadReader reader) throws IOException;
