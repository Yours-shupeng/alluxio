/*
 * Licensed to the University of California, Berkeley under one or more contributor license
 * agreements. See the NOTICE file distributed with this work for additional information regarding
 * copyright ownership. The ASF licenses this file to You under the Apache License, Version 2.0 (the
 * "License"); you may not use this file except in compliance with the License. You may obtain a
 * copy of the License at
 *
 * http://www.apache.org/licenses/LICENSE-2.0
 *
 * Unless required by applicable law or agreed to in writing, software distributed under the License
 * is distributed on an "AS IS" BASIS, WITHOUT WARRANTIES OR CONDITIONS OF ANY KIND, either express
 * or implied. See the License for the specific language governing permissions and limitations under
 * the License.
 */

package tachyon.worker.block;

import java.io.IOException;
import java.util.List;
import java.util.Set;

import org.apache.thrift.TException;

import tachyon.Constants;
import tachyon.Sessions;
import tachyon.client.WorkerBlockMasterClient;
import tachyon.client.WorkerFileSystemMasterClient;
import tachyon.conf.TachyonConf;
import tachyon.exception.AlreadyExistsException;
import tachyon.exception.InvalidStateException;
import tachyon.exception.NotFoundException;
import tachyon.exception.OutOfSpaceException;
import tachyon.thrift.FailedToCheckpointException;
import tachyon.underfs.UnderFileSystem;
import tachyon.util.io.FileUtils;
import tachyon.util.io.PathUtils;
import tachyon.util.network.NetworkAddressUtils;
import tachyon.util.network.NetworkAddressUtils.ServiceType;
import tachyon.worker.WorkerContext;
import tachyon.worker.WorkerSource;
import tachyon.worker.block.io.BlockReader;
import tachyon.worker.block.io.BlockWriter;
import tachyon.worker.block.meta.BlockMeta;
import tachyon.worker.block.meta.TempBlockMeta;

/**
 * Class is responsible for managing the Tachyon BlockStore and Under FileSystem. This class is
 * thread-safe.
 */
public final class BlockDataManager {
  /** Block store delta reporter for master heartbeat */
  private final BlockHeartbeatReporter mHeartbeatReporter;
  /** Block Store manager */
  private final BlockStore mBlockStore;
  /** Configuration values */
  private final TachyonConf mTachyonConf;
  /** WorkerSource for collecting worker metrics */
  private final WorkerSource mWorkerSource;
  /** Metrics reporter that listens on block events and increases metrics counters*/
  private final BlockMetricsReporter mMetricsReporter;

  /** WorkerBlockMasterClient, only used to inform the master of a new block in commitBlock */
  private WorkerBlockMasterClient mBlockMasterClient;
  /** WorkerFileSystemMasterClient, only used to inform master of a new file in addCheckpoint */
  private WorkerFileSystemMasterClient mFileSystemMasterClient;
  /** UnderFileSystem Client */
  private UnderFileSystem mUfs;
  /** Session metadata, used to keep track of session heartbeats */
  private Sessions mSessions;
  /** Id of this worker */
  private long mWorkerId;

  /**
   * Creates a BlockDataManager based on the configuration values.
   *
   * @param workerSource object for collecting the worker metrics
   * @param workerBlockMasterClient the Tachyon master client for worker
   * @throws IOException if fail to connect to under filesystem
   */
<<<<<<< HEAD
  public BlockDataManager(WorkerSource workerSource, BlockMasterClient blockMasterClient,
                          FileSystemMasterClient fileSystemMasterClient)
      throws IOException {
    // TODO(jiri): We may not need to assign the conf to a variable.
=======
  public BlockDataManager(WorkerSource workerSource,
      WorkerBlockMasterClient workerBlockMasterClient,
      WorkerFileSystemMasterClient workerFileSystemMasterClient) throws IOException {
    // TODO: We may not need to assign the conf to a variable
>>>>>>> 58db2eba
    mTachyonConf = WorkerContext.getConf();
    mHeartbeatReporter = new BlockHeartbeatReporter();
    mBlockStore = new TieredBlockStore();
    mWorkerSource = workerSource;
    mMetricsReporter = new BlockMetricsReporter(mWorkerSource);

    mBlockMasterClient = workerBlockMasterClient;
    mFileSystemMasterClient = workerFileSystemMasterClient;

    // Create Under FileSystem Client
    String ufsAddress =
        mTachyonConf.get(Constants.UNDERFS_ADDRESS);
    mUfs = UnderFileSystem.get(ufsAddress, mTachyonConf);

    // Connect to UFS to handle UFS security
    mUfs.connectFromWorker(mTachyonConf,
        NetworkAddressUtils.getConnectHost(ServiceType.WORKER_RPC, mTachyonConf));

    // Register the heartbeat reporter so it can record block store changes
    mBlockStore.registerBlockStoreEventListener(mHeartbeatReporter);
    mBlockStore.registerBlockStoreEventListener(mMetricsReporter);
  }

  /**
   * Aborts the temporary block created by the session.
   *
   * @param sessionId The id of the client
   * @param blockId The id of the block to be aborted
   * @throws AlreadyExistsException if blockId already exists in committed blocks
   * @throws NotFoundException if the temporary block cannot be found
   * @throws InvalidStateException if blockId does not belong to sessionId
   * @throws IOException if temporary block cannot be deleted
   */
  public void abortBlock(long sessionId, long blockId) throws AlreadyExistsException,
      NotFoundException, InvalidStateException, IOException {
    mBlockStore.abortBlock(sessionId, blockId);
  }

  /**
   * Access the block for a given session. This should be called to update the evictor when
   * necessary.
   *
   * @param sessionId The id of the client
   * @param blockId The id of the block to access
   * @throws NotFoundException this exception is not thrown in the tiered block store implementation
   */
  public void accessBlock(long sessionId, long blockId) throws NotFoundException {
    mBlockStore.accessBlock(sessionId, blockId);
  }

  /**
   * Add the checkpoint information of a file. The information is from the session
   * <code>sessionId</code>.
   *
   * This method is normally triggered from {@link tachyon.client.FileOutStream#close()} if and only
   * if {@link tachyon.client.WriteType#isThrough()} is true. The current implementation of
   * checkpointing is that through {@link tachyon.client.WriteType} operations write to
   * {@link tachyon.underfs.UnderFileSystem} on the client's write path, but under a session temp
   * directory (temp directory is defined in the worker as {@link #getSessionUfsTmpFolder(long)}).
   *
   * @param sessionId The session id of the client who sends the notification
   * @param fileId The id of the checkpointed file
   * @throws TException if the file does not exist or cannot be renamed
   * @throws IOException if the update to the master fails
   */
  public void addCheckpoint(long sessionId, long fileId) throws TException, IOException {
    // TODO(calvin): This part needs to be changed.
    String srcPath = PathUtils.concatPath(getSessionUfsTmpFolder(sessionId), fileId);
    String ufsDataFolder =
        mTachyonConf.get(Constants.UNDERFS_DATA_FOLDER, Constants.DEFAULT_DATA_FOLDER);
    String dstPath = PathUtils.concatPath(ufsDataFolder, fileId);
    try {
      if (!mUfs.rename(srcPath, dstPath)) {
        throw new FailedToCheckpointException("Failed to rename " + srcPath + " to " + dstPath);
      }
    } catch (IOException ioe) {
      throw new FailedToCheckpointException("Failed to rename " + srcPath + " to " + dstPath);
    }
    long fileSize;
    try {
      fileSize = mUfs.getFileSize(dstPath);
    } catch (IOException ioe) {
      throw new FailedToCheckpointException("Failed to getFileSize " + dstPath);
    }
    mFileSystemMasterClient.addCheckpoint(mWorkerId, fileId, fileSize, dstPath);
  }

  /**
   * Cleans up after sessions, to prevent zombie sessions. This method is called periodically
   * by {@link SessionCleaner} thread.
   */
  public void cleanupSessions() {
    for (long session : mSessions.getTimedOutSessions()) {
      mSessions.removeSession(session);
      mBlockStore.cleanupSession(session);
    }
  }

  /**
   * Commits a block to Tachyon managed space. The block must be temporary. The block is
   * persisted after {@link BlockStore#commitBlock(long, long)}. The block will not be accessible
   * until {@link WorkerBlockMasterClient#commitBlock} succeeds
   *
   * @param sessionId The id of the client
   * @param blockId The id of the block to commit
   * @throws AlreadyExistsException if blockId already exists in committed blocks
   * @throws NotFoundException if the temporary block cannot be found
   * @throws InvalidStateException if blockId does not belong to sessionId
   * @throws IOException if the block cannot be moved from temporary path to committed path
   * @throws OutOfSpaceException if there is no more space left to hold the block
   */
  public void commitBlock(long sessionId, long blockId) throws AlreadyExistsException,
      NotFoundException, InvalidStateException, IOException, OutOfSpaceException {
    mBlockStore.commitBlock(sessionId, blockId);

    // TODO)(calvin): Reconsider how to do this without heavy locking.
    // Block successfully committed, update master with new block metadata
    Long lockId = mBlockStore.lockBlock(sessionId, blockId);
    try {
      BlockMeta meta = mBlockStore.getBlockMeta(sessionId, blockId, lockId);
      BlockStoreLocation loc = meta.getBlockLocation();
      int tier = loc.tierAlias();
      Long length = meta.getBlockSize();
      BlockStoreMeta storeMeta = mBlockStore.getBlockStoreMeta();
      Long bytesUsedOnTier = storeMeta.getUsedBytesOnTiers().get(loc.tierAlias() - 1);
      mBlockMasterClient.commitBlock(mWorkerId, bytesUsedOnTier, tier, blockId, length);
    } catch (IOException ioe) {
      throw new IOException("Failed to commit block to master.", ioe);
    } finally {
      mBlockStore.unlockBlock(lockId);
    }
  }

  /**
   * Creates a block in Tachyon managed space. The block will be temporary until it is committed.
   *
   * @param sessionId The id of the client
   * @param blockId The id of the block to create
   * @param tierAlias The alias of the tier to place the new block in, -1 for any tier
   * @param initialBytes The initial amount of bytes to be allocated
   * @return A string representing the path to the local file
   * @throws IllegalArgumentException if location does not belong to tiered storage
   * @throws AlreadyExistsException if blockId already exists, either temporary or committed, or
   *         block in eviction plan already exists
   * @throws OutOfSpaceException if this Store has no more space than the initialBlockSize
   * @throws NotFoundException if blocks in eviction plan can not be found
   * @throws IOException if blocks in eviction plan fail to be moved or deleted
   * @throws InvalidStateException if blocks to be moved/deleted in eviction plan is uncommitted
   */
  // TODO(cc): Exceptions like NotFoundException, IOException and InvalidStateException here
  // involves implementation details, also, AlreadyExistsException has two possible semantic now,
  // these are because we propagate any exception in freeSpaceInternal, revisit this by throwing
  // more general exception.
  public String createBlock(long sessionId, long blockId, int tierAlias, long initialBytes)
      throws AlreadyExistsException, OutOfSpaceException, NotFoundException, IOException,
      InvalidStateException {
    BlockStoreLocation loc =
        tierAlias == -1 ? BlockStoreLocation.anyTier() : BlockStoreLocation.anyDirInTier(tierAlias);
    TempBlockMeta createdBlock = mBlockStore.createBlockMeta(sessionId, blockId, loc, initialBytes);
    return createdBlock.getPath();
  }

  /**
   * Creates a block. This method is only called from a data server.
   *
   * Call {@link #getTempBlockWriterRemote(long, long)} to get a writer for writing to the block.
   *
   * @param sessionId The id of the client
   * @param blockId The id of the block to be created
   * @param tierAlias The alias of the tier to place the new block in, -1 for any tier
   * @param initialBytes The initial amount of bytes to be allocated
   * @throws IllegalArgumentException if location does not belong to tiered storage
   * @throws AlreadyExistsException if blockId already exists, either temporary or committed, or
   *         block in eviction plan already exists
   * @throws OutOfSpaceException if this Store has no more space than the initialBlockSize
   * @throws NotFoundException if blocks in eviction plan can not be found
   * @throws IOException if blocks in eviction plan fail to be moved or deleted
   * @throws InvalidStateException if blocks to be moved/deleted in eviction plan is uncommitted
   */
  // TODO(cc): Exceptions like NotFoundException, IOException and InvalidStateException here
  // involves implementation details, also, AlreadyExistsException has two possible semantic now,
  // these are because we propagate any exception in freeSpaceInternal, revisit this by throwing
  // more general exception.
  public void createBlockRemote(long sessionId, long blockId, int tierAlias, long initialBytes)
      throws AlreadyExistsException, OutOfSpaceException, NotFoundException, IOException,
      InvalidStateException {
    BlockStoreLocation loc = BlockStoreLocation.anyDirInTier(tierAlias);
    TempBlockMeta createdBlock = mBlockStore.createBlockMeta(sessionId, blockId, loc, initialBytes);
    FileUtils.createBlockPath(createdBlock.getPath());
  }

  /**
   * Opens a {@link BlockWriter} for an existing temporary block. This method is only called from a
   * data server.
   *
   * The temporary block must already exist with {@link #createBlockRemote(long, long, int, long)}.
   *
   * @param sessionId The id of the client
   * @param blockId The id of the block to be opened for writing
   * @return the block writer for the local block file
   * @throws NotFoundException if the block cannot be found
   * @throws IOException if block cannot be created
   */
  public BlockWriter getTempBlockWriterRemote(long sessionId, long blockId)
      throws NotFoundException, IOException {
    return mBlockStore.getBlockWriter(sessionId, blockId);
  }

  /**
   * Gets a report for the periodic heartbeat to master. Contains the blocks added since the last
   * heart beat and blocks removed since the last heartbeat.
   *
   * @return a block heartbeat report
   */
  public BlockHeartbeatReport getReport() {
    return mHeartbeatReporter.generateReport();
  }

  /**
   * Gets the metadata for the entire block store. Contains the block mapping per storage dir and
   * the total capacity and used capacity of each tier.
   *
   * @return the block store metadata
   */
  public BlockStoreMeta getStoreMeta() {
    return mBlockStore.getBlockStoreMeta();
  }

  /**
   * Gets the temporary folder for the session in the under filesystem.
   *
   * @param sessionId The id of the client
   * @return the path to the under filesystem temporary folder for the client
   */
  public String getSessionUfsTmpFolder(long sessionId) {
    return mSessions.getSessionUfsTempFolder(sessionId);
  }

  /**
   * Gets the metadata of a block given its blockId or throws IOException. This method does not
   * require a lock ID so the block is possible to be moved or removed after it returns.
   *
   * @param blockId the block ID
   * @return metadata of the block
   * @throws NotFoundException if no BlockMeta for this blockId is found
   */
  public BlockMeta getVolatileBlockMeta(long blockId) throws NotFoundException {
    return mBlockStore.getVolatileBlockMeta(blockId);
  }

  /**
   * Checks if the storage has a given block.
   *
   * @param blockId the block ID
   * @return true if the block is contained, false otherwise
   */
  public boolean hasBlockMeta(long blockId) {
    return mBlockStore.hasBlockMeta(blockId);
  }

  /**
   * Obtains a read lock the block.
   *
   * @param sessionId The id of the client
   * @param blockId The id of the block to be locked
   * @return the lockId that uniquely identifies the lock obtained
   * @throws NotFoundException if blockId cannot be found, for example, evicted already.
   */
  public long lockBlock(long sessionId, long blockId) throws NotFoundException {
    return mBlockStore.lockBlock(sessionId, blockId);
  }

  /**
   * Moves a block from its current location to a target location, currently only tier level moves
   * are supported
   *
   * @param sessionId The id of the client
   * @param blockId The id of the block to move
   * @param tierAlias The tier to move the block to
   * @throws IllegalArgumentException if tierAlias is out of range of tiered storage
   * @throws NotFoundException if blockId cannot be found
   * @throws AlreadyExistsException if blockId already exists in committed blocks of the newLocation
   * @throws InvalidStateException if blockId has not been committed
   * @throws OutOfSpaceException if newLocation does not have enough extra space to hold the block
   * @throws IOException if block cannot be moved from current location to newLocation
   */
  public void moveBlock(long sessionId, long blockId, int tierAlias) throws NotFoundException,
      AlreadyExistsException, InvalidStateException, OutOfSpaceException, IOException {
    BlockStoreLocation dst = BlockStoreLocation.anyDirInTier(tierAlias);
    mBlockStore.moveBlock(sessionId, blockId, dst);
  }

  /**
   * Gets the path to the block file in local storage. The block must be a permanent block, and the
   * caller must first obtain the lock on the block.
   *
   * @param sessionId The id of the client
   * @param blockId The id of the block to read
   * @param lockId The id of the lock on this block
   * @return a string representing the path to this block in local storage
   * @throws NotFoundException if the blockId cannot be found in committed blocks or lockId cannot
   *         be found
   * @throws InvalidStateException if sessionId or blockId is not the same as that in the LockRecord
   *         of lockId
   */
  public String readBlock(long sessionId, long blockId, long lockId)
      throws NotFoundException, InvalidStateException {
    BlockMeta meta = mBlockStore.getBlockMeta(sessionId, blockId, lockId);
    return meta.getPath();
  }

  /**
   * Gets the block reader for the block. This method is only called by a data server.
   *
   * @param sessionId The id of the client
   * @param blockId The id of the block to read
   * @param lockId The id of the lock on this block
   * @return the block reader for the block
   * @throws NotFoundException if lockId is not found
   * @throws InvalidStateException if sessionId or blockId is not the same as that in the LockRecord
   *         of lockId
   * @throws IOException if block cannot be read
   */
  public BlockReader readBlockRemote(long sessionId, long blockId, long lockId)
      throws NotFoundException, InvalidStateException, IOException {
    return mBlockStore.getBlockReader(sessionId, blockId, lockId);
  }

  /**
   * Frees a block from Tachyon managed space.
   *
   * @param sessionId The id of the client
   * @param blockId The id of the block to be freed
   * @throws InvalidStateException if blockId has not been committed
   * @throws NotFoundException if block cannot be found
   * @throws IOException if block cannot be removed from current path
   */
  public void removeBlock(long sessionId, long blockId) throws InvalidStateException,
      NotFoundException, IOException {
    mBlockStore.removeBlock(sessionId, blockId);
  }

  /**
   * Request an amount of space for a block in its storage directory. The block must be a temporary
   * block.
   *
   * @param sessionId The id of the client
   * @param blockId The id of the block to allocate space to
   * @param additionalBytes The amount of bytes to allocate
   * @throws NotFoundException if blockId can not be found, or some block in eviction plan cannot be
   *         found
   * @throws OutOfSpaceException if requested space can not be satisfied
   * @throws IOException if blocks in {@link tachyon.worker.block.evictor.EvictionPlan} fail to be
   *         moved or deleted on file system
   * @throws AlreadyExistsException if blocks to move in
   *         {@link tachyon.worker.block.evictor.EvictionPlan} already exists in destination
   *         location
   * @throws InvalidStateException if the space requested is less than current space or blocks to
   *         move/evict in {@link tachyon.worker.block.evictor.EvictionPlan} is uncommitted
   */
  // TODO(cc): Exceptions like IOException AlreadyExistsException and InvalidStateException here
  // involves implementation details, also, NotFoundException has two semantic now, revisit this
  // with a more general exception.
  public void requestSpace(long sessionId, long blockId, long additionalBytes)
      throws NotFoundException, OutOfSpaceException, IOException, AlreadyExistsException,
      InvalidStateException {
    mBlockStore.requestSpace(sessionId, blockId, additionalBytes);
  }

  /**
   * Instantiates the session metadata object. This should only be called once and is a temporary
   * work around.
   *
   * @param sessions The session metadata object
   */
  public void setSessions(Sessions sessions) {
    mSessions = sessions;
  }

  /**
   * Sets the workerId. This should only be called once and is a temporary work around.
   *
   * @param workerId Worker id to update to
   */
  public void setWorkerId(long workerId) {
    mWorkerId = workerId;
  }

  /**
   * Stop the block data manager. This method should only be called when terminating the worker.
   */
  public void stop() {
  }

  /**
   * Relinquishes the lock with the specified lock id.
   *
   * @param lockId The id of the lock to relinquish
   * @throws NotFoundException if lockId cannot be found
   */
  public void unlockBlock(long lockId) throws NotFoundException {
    mBlockStore.unlockBlock(lockId);
  }

  // TODO(calvin): Remove when lock and reads are separate operations.
  public void unlockBlock(long sessionId, long blockId) throws NotFoundException {
    mBlockStore.unlockBlock(sessionId, blockId);
  }

  /**
   * Handles the heartbeat from a client.
   *
   * @param sessionId The id of the client
   * @param metrics The set of metrics the client has gathered since the last heartbeat
   */
  public void sessionHeartbeat(long sessionId, List<Long> metrics) {
    mSessions.sessionHeartbeat(sessionId);
    mMetricsReporter.updateClientMetrics(metrics);
  }

  /**
   * Set the pinlist for the underlying blockstore.
   * Typically called by PinListSync.
   *
   * @param pinnedInodes a set of pinned inodes
   */
  public void updatePinList(Set<Long> pinnedInodes) {
    mBlockStore.updatePinnedInodes(pinnedInodes);
  }
}<|MERGE_RESOLUTION|>--- conflicted
+++ resolved
@@ -74,20 +74,14 @@
    * Creates a BlockDataManager based on the configuration values.
    *
    * @param workerSource object for collecting the worker metrics
-   * @param workerBlockMasterClient the Tachyon master client for worker
+   * @param workerBlockMasterClient the block Tachyon master client for worker
+   * @param workerFileSystemMasterClient the file system Tachyon master client for worker
    * @throws IOException if fail to connect to under filesystem
    */
-<<<<<<< HEAD
-  public BlockDataManager(WorkerSource workerSource, BlockMasterClient blockMasterClient,
-                          FileSystemMasterClient fileSystemMasterClient)
-      throws IOException {
-    // TODO(jiri): We may not need to assign the conf to a variable.
-=======
   public BlockDataManager(WorkerSource workerSource,
       WorkerBlockMasterClient workerBlockMasterClient,
       WorkerFileSystemMasterClient workerFileSystemMasterClient) throws IOException {
-    // TODO: We may not need to assign the conf to a variable
->>>>>>> 58db2eba
+    // TODO(jiri): We may not need to assign the conf to a variable
     mTachyonConf = WorkerContext.getConf();
     mHeartbeatReporter = new BlockHeartbeatReporter();
     mBlockStore = new TieredBlockStore();
