/*
 * Licensed to the University of California, Berkeley under one or more contributor license
 * agreements. See the NOTICE file distributed with this work for additional information regarding
 * copyright ownership. The ASF licenses this file to You under the Apache License, Version 2.0 (the
 * "License"); you may not use this file except in compliance with the License. You may obtain a
 * copy of the License at
 *
 * http://www.apache.org/licenses/LICENSE-2.0
 *
 * Unless required by applicable law or agreed to in writing, software distributed under the License
 * is distributed on an "AS IS" BASIS, WITHOUT WARRANTIES OR CONDITIONS OF ANY KIND, either express
 * or implied. See the License for the specific language governing permissions and limitations under
 * the License.
 */

package tachyon.master.file;

import java.io.IOException;
import java.util.ArrayList;
import java.util.LinkedList;
import java.util.List;
import java.util.Queue;
import java.util.Set;
import java.util.concurrent.Executors;
import java.util.concurrent.Future;

import org.apache.commons.lang.exception.ExceptionUtils;
import org.apache.thrift.TProcessor;
import org.slf4j.Logger;
import org.slf4j.LoggerFactory;

import com.google.common.base.Throwables;
import com.google.common.collect.Lists;
import com.google.common.collect.Sets;

import tachyon.Constants;
import tachyon.StorageLevelAlias;
import tachyon.TachyonURI;
import tachyon.collections.Pair;
import tachyon.collections.PrefixList;
import tachyon.conf.TachyonConf;
import tachyon.exception.BlockInfoException;
import tachyon.exception.ExceptionMessage;
import tachyon.exception.FileAlreadyExistsException;
import tachyon.exception.FileDoesNotExistException;
import tachyon.exception.InvalidPathException;
import tachyon.exception.SuspectedFileSizeException;
import tachyon.heartbeat.HeartbeatContext;
import tachyon.heartbeat.HeartbeatExecutor;
import tachyon.heartbeat.HeartbeatThread;
import tachyon.master.MasterBase;
import tachyon.master.MasterContext;
import tachyon.master.block.BlockId;
import tachyon.master.block.BlockMaster;
import tachyon.master.file.journal.AddMountPointEntry;
import tachyon.master.file.journal.CompleteFileEntry;
import tachyon.master.file.journal.DeleteFileEntry;
import tachyon.master.file.journal.DeleteMountPointEntry;
import tachyon.master.file.journal.InodeDirectoryIdGeneratorEntry;
import tachyon.master.file.journal.InodeEntry;
import tachyon.master.file.journal.InodeLastModificationTimeEntry;
import tachyon.master.file.journal.PersistDirectoryEntry;
import tachyon.master.file.journal.ReinitializeFileEntry;
import tachyon.master.file.journal.RenameEntry;
import tachyon.master.file.journal.SetPinnedEntry;
import tachyon.master.file.meta.Inode;
import tachyon.master.file.meta.InodeDirectory;
import tachyon.master.file.meta.InodeDirectoryIdGenerator;
import tachyon.master.file.meta.InodeFile;
import tachyon.master.file.meta.InodeTree;
import tachyon.master.file.meta.MountTable;
import tachyon.master.file.meta.TTLBucket;
import tachyon.master.file.meta.TTLBucketList;
import tachyon.master.file.meta.options.CreatePathOptions;
import tachyon.master.file.options.CompleteFileOptions;
import tachyon.master.file.options.CreateOptions;
import tachyon.master.file.options.MkdirOptions;
import tachyon.master.journal.Journal;
import tachyon.master.journal.JournalEntry;
import tachyon.master.journal.JournalOutputStream;
import tachyon.thrift.BlockInfo;
import tachyon.thrift.BlockLocation;
import tachyon.thrift.FileBlockInfo;
import tachyon.thrift.FileInfo;
import tachyon.thrift.FileSystemMasterService;
import tachyon.thrift.NetAddress;
import tachyon.underfs.UnderFileSystem;
import tachyon.util.IdUtils;
import tachyon.util.ThreadFactoryUtils;
import tachyon.util.io.PathUtils;

/**
 * The master that handles all file system metadata management.
 */
public final class FileSystemMaster extends MasterBase {
  private static final Logger LOG = LoggerFactory.getLogger(Constants.LOGGER_TYPE);

  private final BlockMaster mBlockMaster;
  /** This manages the file system inode structure. This must be journaled. */
  private final InodeTree mInodeTree;
  /** This generates unique directory ids. This must be journaled. */
  private final InodeDirectoryIdGenerator mDirectoryIdGenerator;
  /** This manages the file system mount points. */
  private final MountTable mMountTable;

  private final PrefixList mWhitelist;

  /** The service that tries to check inodefiles with ttl set */
  private Future<?> mTTLCheckerService;

  private final TTLBucketList mTTLBuckets = new TTLBucketList();

  /**
   * @param baseDirectory the base journal directory
   * @return the journal directory for this master
   */
  public static String getJournalDirectory(String baseDirectory) {
    return PathUtils.concatPath(baseDirectory, Constants.FILE_SYSTEM_MASTER_SERVICE_NAME);
  }

  public FileSystemMaster(BlockMaster blockMaster, Journal journal) {
    super(journal,
        Executors.newFixedThreadPool(2, ThreadFactoryUtils.build("file-system-master-%d", true)));
    mBlockMaster = blockMaster;

    mDirectoryIdGenerator = new InodeDirectoryIdGenerator(mBlockMaster);
    mMountTable = new MountTable();
    mInodeTree = new InodeTree(mBlockMaster, mDirectoryIdGenerator, mMountTable);

    // TODO(gene): Handle default config value for whitelist.
    TachyonConf conf = MasterContext.getConf();
    mWhitelist = new PrefixList(conf.getList(Constants.MASTER_WHITELIST, ","));
  }

  @Override
  public TProcessor getProcessor() {
    return new FileSystemMasterService.Processor<FileSystemMasterServiceHandler>(
        new FileSystemMasterServiceHandler(this));
  }

  @Override
  public String getServiceName() {
    return Constants.FILE_SYSTEM_MASTER_SERVICE_NAME;
  }

  @Override
  public void processJournalEntry(JournalEntry entry) throws IOException {
    if (entry instanceof InodeEntry) {
      mInodeTree.addInodeFromJournal((InodeEntry) entry);
    } else if (entry instanceof InodeLastModificationTimeEntry) {
      InodeLastModificationTimeEntry modTimeEntry = (InodeLastModificationTimeEntry) entry;
      try {
        Inode inode = mInodeTree.getInodeById(modTimeEntry.getId());
        inode.setLastModificationTimeMs(modTimeEntry.getLastModificationTimeMs());
      } catch (FileDoesNotExistException e) {
        throw new RuntimeException(e);
      }
    } else if (entry instanceof PersistDirectoryEntry) {
      PersistDirectoryEntry typedEntry = (PersistDirectoryEntry) entry;
      try {
        Inode inode = mInodeTree.getInodeById(typedEntry.getId());
        inode.setPersisted(typedEntry.isPersisted());
      } catch (FileDoesNotExistException e) {
        throw new RuntimeException(e);
      }
    } else if (entry instanceof CompleteFileEntry) {
      try {
        completeFileFromEntry((CompleteFileEntry) entry);
      } catch (InvalidPathException e) {
        throw new RuntimeException(e);
      } catch (SuspectedFileSizeException e) {
        throw new RuntimeException(e);
      }
    } else if (entry instanceof SetPinnedEntry) {
      setPinnedFromEntry((SetPinnedEntry) entry);
    } else if (entry instanceof DeleteFileEntry) {
      deleteFileFromEntry((DeleteFileEntry) entry);
    } else if (entry instanceof RenameEntry) {
      renameFromEntry((RenameEntry) entry);
    } else if (entry instanceof InodeDirectoryIdGeneratorEntry) {
      mDirectoryIdGenerator.fromJournalEntry((InodeDirectoryIdGeneratorEntry) entry);
    } else if (entry instanceof ReinitializeFileEntry) {
      resetBlockFileFromEntry((ReinitializeFileEntry) entry);
    } else if (entry instanceof AddMountPointEntry) {
      try {
        mountFromEntry((AddMountPointEntry) entry);
      } catch (InvalidPathException e) {
        throw new RuntimeException(e);
      }
    } else if (entry instanceof DeleteMountPointEntry) {
      try {
        unmountFromEntry((DeleteMountPointEntry) entry);
      } catch (InvalidPathException e) {
        throw new RuntimeException(e);
      }
    } else {
      throw new IOException(ExceptionMessage.UNEXPECETD_JOURNAL_ENTRY.getMessage(entry));
    }
  }

  @Override
  public void streamToJournalCheckpoint(JournalOutputStream outputStream) throws IOException {
    mInodeTree.streamToJournalCheckpoint(outputStream);
    outputStream.writeEntry(mDirectoryIdGenerator.toJournalEntry());
  }

  @Override
  public void start(boolean isLeader) throws IOException {
    if (isLeader) {
      // Only initialize root when isLeader because when initializing root, BlockMaster needs to
      // write journal entry, if it is not leader, BlockMaster won't have a writable journal.
      // If it is standby, it should be able to load the inode tree from leader's checkpoint.
      TachyonConf conf = MasterContext.getConf();
      mInodeTree.initializeRoot();
      String defaultUFS = conf.get(Constants.UNDERFS_ADDRESS);
      try {
        mMountTable.add(new TachyonURI(MountTable.ROOT), new TachyonURI(defaultUFS));
      } catch (InvalidPathException e) {
        throw new IOException("Failed to mount the default UFS " + defaultUFS);
      }
      mTTLCheckerService =
          getExecutorService().submit(
              new HeartbeatThread(HeartbeatContext.MASTER_TTL_CHECK,
                  new MasterInodeTTLCheckExecutor(), conf
                  .getInt(Constants.MASTER_TTLCHECKER_INTERVAL_MS)));
    }
    super.start(isLeader);
  }

  @Override
  public void stop() throws IOException {
    super.stop();
    if (mTTLCheckerService != null) {
      mTTLCheckerService.cancel(true);
    }
  }

  /**
   * Whether the filesystem contains a directory with the id. Called by internal masters.
   *
   * @param id id of the directory
   * @return true if there is a directory with the id, false otherwise
   */
  public boolean isDirectory(long id) {
    synchronized (mInodeTree) {
      Inode inode;
      try {
        inode = mInodeTree.getInodeById(id);
      } catch (FileDoesNotExistException fne) {
        return false;
      }
      return inode.isDirectory();
    }
  }

  /**
   * Returns the file id for a given path. Called via RPC, as well as internal masters. If the given
   * path does not exist in Tachyon, the method attempts to load it from UFS.
   *
   * @param path the path to get the file id for
   * @return the file id for a given path, or -1 if there is no file at that path
   */
  public long getFileId(TachyonURI path) throws IOException {
    synchronized (mInodeTree) {
      Inode inode;
      try {
        inode = mInodeTree.getInodeByPath(path);
      } catch (InvalidPathException e) {
        try {
          return loadMetadata(path, true);
        } catch (Exception e2) {
          return IdUtils.INVALID_FILE_ID;
        }
      }
      return inode.getId();
    }
  }

  /**
   * Returns the {@link FileInfo} for a given path. Called via RPC, as well as internal masters.
   *
   * @param fileId the file id to get the {@link FileInfo} for
   * @return the {@link FileInfo} for the given file id
   * @throws FileDoesNotExistException if the file does not exist
   */
  public FileInfo getFileInfo(long fileId) throws FileDoesNotExistException {
    MasterContext.getMasterSource().incGetFileStatusOps();
    // TODO(gene): metrics
    synchronized (mInodeTree) {
      Inode inode = mInodeTree.getInodeById(fileId);
      return getFileInfoInternal(inode);
    }
  }

  private FileInfo getFileInfoInternal(Inode inode)
      throws FileDoesNotExistException {
    // This function should only be called from within synchronized (mInodeTree) blocks.
    FileInfo fileInfo = inode.generateClientFileInfo(mInodeTree.getPath(inode).toString());
    fileInfo.inMemoryPercentage = getInMemoryPercentage(inode);
    TachyonURI path = mInodeTree.getPath(inode);
    TachyonURI resolvedPath;
    try {
      resolvedPath = mMountTable.resolve(path);
    } catch (InvalidPathException e) {
      throw new FileDoesNotExistException(e.getMessage(), e);
    }
    // Only set the UFS path if the path is nested under a mount point.
    if (!path.equals(resolvedPath)) {
      fileInfo.setUfsPath(resolvedPath.toString());
    }
    return fileInfo;
  }

  /**
   * Returns a list {@link FileInfo} for a given file id. If the given file id is a file, the list
   * only contains a single object. If it is a directory, the resulting list contains all direct
   * children of the directory. Called via RPC, as well as internal masters.
   *
   * @param fileId
   * @return
   * @throws FileDoesNotExistException
   */
  public List<FileInfo> getFileInfoList(long fileId) throws FileDoesNotExistException {
    synchronized (mInodeTree) {
      Inode inode = mInodeTree.getInodeById(fileId);

      List<FileInfo> ret = new ArrayList<FileInfo>();
      if (inode.isDirectory()) {
        for (Inode child : ((InodeDirectory) inode).getChildren()) {
          ret.add(getFileInfoInternal(child));
        }
      } else {
        ret.add(getFileInfoInternal(inode));
      }
      return ret;
    }
  }

  /**
   * Complete a file. After a file is completed, it cannot be written to. Called via RPC.
   *
   * @param fileId the file id to complete
<<<<<<< HEAD
   * @throws FileDoesNotExistException if the file does not exist
   * @throws BlockInfoException if a block information exception is encountered
=======
   * @throws FileDoesNotExistException
   * @throws BlockInfoException
>>>>>>> af38b55b
   */
  public void completeFile(long fileId, CompleteFileOptions options) throws BlockInfoException,
      FileDoesNotExistException, InvalidPathException, SuspectedFileSizeException {
    synchronized (mInodeTree) {
      long opTimeMs = System.currentTimeMillis();
      Inode inode = mInodeTree.getInodeById(fileId);
      if (!inode.isFile()) {
        throw new FileDoesNotExistException(
            ExceptionMessage.FILEID_MUST_BE_FILE.getMessage(fileId));
      }

      InodeFile fileInode = (InodeFile) inode;
      List<Long> blockIdList = fileInode.getBlockIds();
      List<BlockInfo> blockInfoList = mBlockMaster.getBlockInfoList(blockIdList);
      if (blockInfoList.size() != blockIdList.size()) {
        throw new BlockInfoException("Cannot complete file without all the blocks committed");
      }

      // Iterate from all in-memory file blocks, computing the length and verify that all the blocks
      // (except the last one) is the same size as the file block size.
      long inMemoryLength = 0;
      long fileBlockSize = fileInode.getBlockSizeBytes();
      for (int i = 0; i < blockInfoList.size(); i ++) {
        BlockInfo blockInfo = blockInfoList.get(i);
        inMemoryLength += blockInfo.getLength();
        if (i < blockInfoList.size() - 1 && blockInfo.getLength() != fileBlockSize) {
          throw new BlockInfoException(
              "Block index " + i + " has a block size smaller than the file block size ("
                  + fileInode.getBlockSizeBytes() + ")");
        }
      }

      if (fileInode.isPersisted() && inMemoryLength != 0 && options.getLength() != inMemoryLength) {
        throw new SuspectedFileSizeException("Inconsistent file length: Tachyon " + inMemoryLength
            + " UFS " + options.getLength());
      }

      long length = fileInode.isPersisted() ? options.getLength() : inMemoryLength;

      completeFileInternal(fileInode.getBlockIds(), fileId, length, opTimeMs);
      writeJournalEntry(
          new CompleteFileEntry(fileInode.getBlockIds(), fileId, length, opTimeMs));
      flushJournal();
    }
  }

  void completeFileInternal(List<Long> blockIds, long fileId, long length, long opTimeMs)
      throws FileDoesNotExistException, InvalidPathException, SuspectedFileSizeException {
    // This function should only be called from within synchronized (mInodeTree) blocks.
    InodeFile inode = (InodeFile) mInodeTree.getInodeById(fileId);
    inode.setBlockIds(blockIds);
    inode.setLastModificationTimeMs(opTimeMs);
    inode.complete(length);

    if (inode.isPersisted()) {
      // Commit all the file blocks (without locations) so the metadata for the block exists.
      long currLength = length;
      for (long blockId : inode.getBlockIds()) {
        long blockSize = Math.min(currLength, inode.getBlockSizeBytes());
        mBlockMaster.commitBlockInUFS(blockId, blockSize);
        currLength -= blockSize;
      }
    }
  }

  private void completeFileFromEntry(CompleteFileEntry entry) throws InvalidPathException,
      SuspectedFileSizeException {
    try {
      completeFileInternal(entry.getBlockIds(), entry.getId(), entry.getLength(),
          entry.getOperationTimeMs());
    } catch (FileDoesNotExistException fdnee) {
      throw new RuntimeException(fdnee);
    }
  }

  /**
   * Creates a file (not a directory) for a given path. Called via RPC.
   *
   * @param path the file to create
   * @param options method options
   * @return the file id of the create file
   * @throws InvalidPathException
   * @throws FileAlreadyExistsException
   * @throws BlockInfoException
   */
  public long create(TachyonURI path, CreateOptions options)
      throws InvalidPathException, FileAlreadyExistsException, BlockInfoException, IOException {
    MasterContext.getMasterSource().incCreateFileOps();
    synchronized (mInodeTree) {
      InodeTree.CreatePathResult createResult = createInternal(path, options);
      List<Inode> created = createResult.getCreated();

      writeJournalEntry(mDirectoryIdGenerator.toJournalEntry());
      journalCreatePathResult(createResult);
      flushJournal();
      return created.get(created.size() - 1).getId();
    }
  }

  InodeTree.CreatePathResult createInternal(TachyonURI path, CreateOptions options)
      throws InvalidPathException, FileAlreadyExistsException, BlockInfoException, IOException {
    // This function should only be called from within synchronized (mInodeTree) blocks.
    CreatePathOptions createPathOptions = new CreatePathOptions.Builder(MasterContext.getConf())
        .setBlockSizeBytes(options.getBlockSizeBytes()).setDirectory(false)
        .setOperationTimeMs(options.getOperationTimeMs()).setPersisted(options.isPersisted())
        .setRecursive(options.isRecursive()).setTTL(options.getTTL()).build();
    InodeTree.CreatePathResult createResult = mInodeTree.createPath(path, createPathOptions);
    // If the create succeeded, the list of created inodes will not be empty.
    List<Inode> created = createResult.getCreated();
    InodeFile inode = (InodeFile) created.get(created.size() - 1);
    if (mWhitelist.inList(path.toString())) {
      inode.setCacheable(true);
    }

    mTTLBuckets.insert(inode);

    MasterContext.getMasterSource().incFilesCreated(created.size());
    return createResult;
  }

  /**
   * Reinitializes the blocks of an existing open file.
   *
   * @param path the path to the file
   * @param blockSizeBytes the new block size
   * @param ttl the ttl
   * @return the file id
   * @throws InvalidPathException if the path is invalid
   */
  public long reinitializeFile(TachyonURI path, long blockSizeBytes, long ttl)
      throws InvalidPathException, IOException {
    // TODO(yupeng): add validation
    synchronized (mInodeTree) {
      long id = mInodeTree.reinitializeFile(path, blockSizeBytes, ttl);
      writeJournalEntry(new ReinitializeFileEntry(path.getPath(), blockSizeBytes, ttl));
      flushJournal();
      return id;
    }
  }

  private void resetBlockFileFromEntry(ReinitializeFileEntry entry) throws IOException {
    try {
      mInodeTree.reinitializeFile(new TachyonURI(entry.getPath()), entry.getBlockSizeBytes(),
          entry.getTTL());
    } catch (InvalidPathException e) {
      throw new RuntimeException(e);
    }
  }

  /**
   * Returns the next block id for a given file id. Called via RPC.
   *
   * @param fileId the file id to get the next block id for
   * @return the next block id for the file
   * @throws FileDoesNotExistException if the file does not exist
   */
  public long getNewBlockIdForFile(long fileId) throws FileDoesNotExistException {
    Inode inode;
    synchronized (mInodeTree) {
      inode = mInodeTree.getInodeById(fileId);
    }
    if (!inode.isFile()) {
      throw new FileDoesNotExistException(ExceptionMessage.FILEID_MUST_BE_FILE.getMessage(fileId));
    }

    return ((InodeFile) inode).getNewBlockId();
  }

  /**
   * Get the total number of files and directories.
   *
   * @return the number of files and directories
   */
  public int getNumberOfFiles() {
    synchronized (mInodeTree) {
      return mInodeTree.getSize();
    }
  }

  /**
   * Get the number of pinned files and directories.
   *
   * @return the number of pinned files and directories
   */
  public int getNumberOfPinnedFiles() {
    synchronized (mInodeTree) {
      return mInodeTree.getPinnedSize();
    }
  }

  /**
   * Deletes a given file id. Called via RPC.
   *
   * @param fileId the file id to delete
   * @param recursive if true, will delete all its children
   * @return true if the file was deleted, false otherwise
   * @throws FileDoesNotExistException if the file does not exist
   * @throws IOException if an I/O error occurs
   */
  public boolean deleteFile(long fileId, boolean recursive)
      throws IOException, FileDoesNotExistException {
    MasterContext.getMasterSource().incDeleteFileOps();
    synchronized (mInodeTree) {
      long opTimeMs = System.currentTimeMillis();
      TachyonURI path = mInodeTree.getPath(mInodeTree.getInodeById(fileId));
      boolean ret = deleteFileInternal(fileId, recursive, false, opTimeMs);
      writeJournalEntry(new DeleteFileEntry(fileId, recursive, opTimeMs));
      flushJournal();
      return ret;
    }
  }

  private void deleteFileFromEntry(DeleteFileEntry entry) {
    MasterContext.getMasterSource().incDeleteFileOps();
    try {
      deleteFileInternal(entry.mFileId, entry.mRecursive, true, entry.mOpTimeMs);
    } catch (Exception e) {
      throw new RuntimeException(e);
    }
  }

  /**
   * Implements file deletion.
   *
   * @param fileId the file id
   * @param recursive if the file id identifies a directory, this flag specifies whether the
   *        directory content should be deleted recursively
   * @param replayed whether the operation is a result of replaying the journal
   * @param opTimeMs the time of the operation
   * @return
   * @throws FileDoesNotExistException if a non-existent file is encountered
   * @throws IOException if an I/O error is encountered
   */
  boolean deleteFileInternal(long fileId, boolean recursive, boolean replayed, long opTimeMs)
      throws FileDoesNotExistException, IOException {
    // This function should only be called from within synchronized (mInodeTree) blocks.
    //
    // TODO(jiri): A crash after any UFS object is deleted and before the delete operation is
    // journaled will result in an inconsistency between Tachyon and UFS.
    Inode inode = mInodeTree.getInodeById(fileId);
    if (inode == null) {
      return true;
    }
    if (inode.isDirectory() && !recursive && ((InodeDirectory) inode).getNumberOfChildren() > 0) {
      // inode is nonempty, and we don't want to delete a nonempty directory unless recursive is
      // true
      return false;
    }
    if (mInodeTree.isRootId(inode.getId())) {
      // The root cannot be deleted.
      return false;
    }

    List<Inode> delInodes = new ArrayList<Inode>();
    delInodes.add(inode);
    if (inode.isDirectory()) {
      delInodes.addAll(mInodeTree.getInodeChildrenRecursive((InodeDirectory) inode));
    }

    // We go through each inode, removing it from it's parent set and from mDelInodes. If it's a
    // file, we deal with the checkpoints and blocks as well.
    for (int i = delInodes.size() - 1; i >= 0; i --) {
      Inode delInode = delInodes.get(i);

      // TODO(jiri): What should the Tachyon behavior be when a UFS delete operation fails?
      // Currently, it will result in an inconsistency between Tachyon and UFS.
      if (!replayed && delInode.isPersisted()) {
        // Delete the file in the under file system.
        try {
          String ufsPath = mMountTable.resolve(mInodeTree.getPath(delInode)).toString();
          UnderFileSystem ufs = UnderFileSystem.get(ufsPath, MasterContext.getConf());
          if (!ufs.exists(ufsPath)) {
            LOG.warn("File does not exist the underfs: " + ufsPath);
          } else if (!ufs.delete(ufsPath, true)) {
            LOG.error("Failed to delete " + ufsPath);
            return false;
          }
        } catch (InvalidPathException e) {
          LOG.warn(e.getMessage());
        }
      }

      if (delInode.isFile()) {
        // Remove corresponding blocks from workers.
        mBlockMaster.removeBlocks(((InodeFile) delInode).getBlockIds());
      }

      mInodeTree.deleteInode(delInode, opTimeMs);
    }
    MasterContext.getMasterSource().incFilesDeleted(delInodes.size());
    return true;
  }

  /**
   * Returns the {@link FileBlockInfo} for given file and block index. Called via RPC.
   *
   * @param fileId the file id to get the info for
   * @param fileBlockIndex the block index of the file to get the block info for
   * @return the {@link FileBlockInfo} for the file and block index
   * @throws FileDoesNotExistException if the file does not exist
   * @throws BlockInfoException if the block size is invalid
   */
  public FileBlockInfo getFileBlockInfo(long fileId, int fileBlockIndex)
      throws BlockInfoException, FileDoesNotExistException, InvalidPathException {
    synchronized (mInodeTree) {
      Inode inode = mInodeTree.getInodeById(fileId);
      if (inode.isDirectory()) {
        throw new FileDoesNotExistException(
            ExceptionMessage.FILEID_MUST_BE_FILE.getMessage(fileId));
      }
      InodeFile file = (InodeFile) inode;
      List<Long> blockIdList = new ArrayList<Long>(1);
      blockIdList.add(file.getBlockIdByIndex(fileBlockIndex));
      List<BlockInfo> blockInfoList = mBlockMaster.getBlockInfoList(blockIdList);
      if (blockInfoList.size() != 1) {
        throw new BlockInfoException(
            "FileId " + fileId + " BlockIndex " + fileBlockIndex + " is not a valid block.");
      }
      return generateFileBlockInfo(file, blockInfoList.get(0));
    }
  }

  /**
   * Returns all the {@link FileBlockInfo} of the given file. Called via RPC, and internal masters.
   *
   * @param fileId the file id to get the info for
   * @return a list of {@link FileBlockInfo} for all the blocks of the file
   * @throws FileDoesNotExistException if the file does not exist
   */
  public List<FileBlockInfo> getFileBlockInfoList(long fileId)
      throws FileDoesNotExistException, InvalidPathException {
    synchronized (mInodeTree) {
      Inode inode = mInodeTree.getInodeById(fileId);
      if (inode.isDirectory()) {
        throw new FileDoesNotExistException(
            ExceptionMessage.FILEID_MUST_BE_FILE.getMessage(fileId));
      }
      InodeFile file = (InodeFile) inode;
      List<BlockInfo> blockInfoList = mBlockMaster.getBlockInfoList(file.getBlockIds());

      List<FileBlockInfo> ret = new ArrayList<FileBlockInfo>();
      for (BlockInfo blockInfo : blockInfoList) {
        ret.add(generateFileBlockInfo(file, blockInfo));
      }
      return ret;
    }
  }

  /**
   * Returns all the {@link FileBlockInfo} of the given file. Called by web UI.
   *
   * @param path the path to the file
   * @return a list of {@link FileBlockInfo} for all the blocks of the file
   * @throws FileDoesNotExistException if the file does not exist
   * @throws InvalidPathException if the path is invalid
   */
  public List<FileBlockInfo> getFileBlockInfoList(TachyonURI path)
      throws FileDoesNotExistException, InvalidPathException, IOException {
    long fileId = getFileId(path);
    return getFileBlockInfoList(fileId);
  }

  /**
   * Generates a {@link FileBlockInfo} object from internal metadata. This adds file information to
   * the block, such as the file offset, and additional UFS locations for the block.
   *
   * @param file the file the block is a part of
   * @param blockInfo the {@link BlockInfo} to generate the {@link FileBlockInfo} from
   * @return a new {@link FileBlockInfo} for the block
   */
  private FileBlockInfo generateFileBlockInfo(InodeFile file, BlockInfo blockInfo)
      throws InvalidPathException {
    // This function should only be called from within synchronized (mInodeTree) blocks.
    FileBlockInfo fileBlockInfo = new FileBlockInfo();
    fileBlockInfo.blockInfo = blockInfo;
    fileBlockInfo.ufsLocations = new ArrayList<NetAddress>();

    // The sequence number part of the block id is the block index.
    fileBlockInfo.offset = file.getBlockSizeBytes() * BlockId.getSequenceNumber(blockInfo.blockId);

    if (fileBlockInfo.blockInfo.locations.isEmpty() && file.isPersisted()) {
      // No tachyon locations, but there is a checkpoint in the under storage system. Add the
      // locations from the under storage system.
      String ufsPath = mMountTable.resolve(mInodeTree.getPath(file)).toString();
      UnderFileSystem ufs = UnderFileSystem.get(ufsPath, MasterContext.getConf());
      List<String> locs;
      try {
        locs = ufs.getFileLocations(ufsPath, fileBlockInfo.offset);
      } catch (IOException e) {
        return fileBlockInfo;
      }
      if (locs != null) {
        for (String loc : locs) {
          String resolvedHost = loc;
          int resolvedPort = -1;
          try {
            String[] ipport = loc.split(":");
            if (ipport.length == 2) {
              resolvedHost = ipport[0];
              resolvedPort = Integer.parseInt(ipport[1]);
            }
          } catch (NumberFormatException nfe) {
            continue;
          }
          // The resolved port is the data transfer port not the rpc port
          fileBlockInfo.ufsLocations.add(new NetAddress(resolvedHost, -1, resolvedPort));
        }
      }
    }
    return fileBlockInfo;
  }

  /**
   * Returns whether the inodeFile is fully in memory or not. The file is fully in memory only if
   * all the blocks of the file are in memory, in other words, the in memory percentage is 100.
   *
   * @return true if the file is fully in memory, false otherwise
   */
  private boolean isFullyInMemory(InodeFile inode) {
    return getInMemoryPercentage(inode) == 100;
  }

  /**
   * Gets absolute paths of all in memory files. Called by the web ui.
   *
   * @return absolute paths of all in memory files
   */
  public List<TachyonURI> getInMemoryFiles() {
    List<TachyonURI> ret = new ArrayList<TachyonURI>();
    Queue<Pair<InodeDirectory, TachyonURI>> nodesQueue =
        new LinkedList<Pair<InodeDirectory, TachyonURI>>();
    synchronized (mInodeTree) {
      // TODO(yupeng): Verify we want to use absolute path.
      nodesQueue.add(new Pair<InodeDirectory, TachyonURI>(mInodeTree.getRoot(),
          new TachyonURI(TachyonURI.SEPARATOR)));
      while (!nodesQueue.isEmpty()) {
        Pair<InodeDirectory, TachyonURI> pair = nodesQueue.poll();
        InodeDirectory directory = pair.getFirst();
        TachyonURI curUri = pair.getSecond();

        Set<Inode> children = directory.getChildren();
        for (Inode inode : children) {
          TachyonURI newUri = curUri.join(inode.getName());
          if (inode.isDirectory()) {
            nodesQueue.add(new Pair<InodeDirectory, TachyonURI>((InodeDirectory) inode, newUri));
          } else if (isFullyInMemory((InodeFile) inode)) {
            ret.add(newUri);
          }
        }
      }
    }
    return ret;
  }

  /**
   * Get the in-memory percentage of an Inode. For a file that has all blocks in memory, it returns
   * 100; for a file that has no block in memory, it returns 0. Returns 0 for a directory.
   *
   * @param inode the inode
   * @return the in memory percentage
   */
  private int getInMemoryPercentage(Inode inode) {
    if (!inode.isFile()) {
      return 0;
    }
    InodeFile inodeFile = (InodeFile) inode;

    long length = inodeFile.getLength();
    if (length == 0) {
      return 100;
    }

    long inMemoryLength = 0;
    for (BlockInfo info : mBlockMaster.getBlockInfoList(inodeFile.getBlockIds())) {
      if (isInMemory(info)) {
        inMemoryLength += info.getLength();
      }
    }
    return (int) (inMemoryLength * 100 / length);
  }

  /**
   * @return true if the given block is in some worker's memory, false otherwise
   */
  private boolean isInMemory(BlockInfo blockInfo) {
    for (BlockLocation location : blockInfo.getLocations()) {
      if (location.getTier() == StorageLevelAlias.MEM.getValue()) {
        return true;
      }
    }
    return false;
  }

  /**
   * Creates a directory for a given path. Called via RPC, and internal masters.
   *
   * @param path the path of the directory
   * @param options method options
   * @return a {@link InodeTree.CreatePathResult} representing the modified inodes and created
   *         inodes during path creation
   * @throws InvalidPathException when the path is invalid, please see documentation on
   *         {@link InodeTree#createPath} for more details
   * @throws FileAlreadyExistsException when there is already a file at path
   * @throws IOException
   */
  public InodeTree.CreatePathResult mkdir(TachyonURI path, MkdirOptions options)
      throws InvalidPathException, FileAlreadyExistsException, IOException {
    // TODO(gene): metrics
    synchronized (mInodeTree) {
      try {
        CreatePathOptions createPathOptions =
            new CreatePathOptions.Builder(MasterContext.getConf()).setDirectory(true)
                .setPersisted(options.isPersisted()).setRecursive(options.isRecursive()).build();
        InodeTree.CreatePathResult createResult = mInodeTree.createPath(path, createPathOptions);

        writeJournalEntry(mDirectoryIdGenerator.toJournalEntry());
        journalCreatePathResult(createResult);
        flushJournal();
        return createResult;
      } catch (BlockInfoException bie) {
        // Since we are creating a directory, the block size is ignored, no such exception should
        // happen.
        Throwables.propagate(bie);
      }
    }
    return null;
  }

  /**
   * Journals the {@link InodeTree.CreatePathResult}. This does not flush the journal.
   * Synchronization is required outside of this method.
   *
   * @param createResult the {@link InodeTree.CreatePathResult} to journal
   */
  private void journalCreatePathResult(InodeTree.CreatePathResult createResult) {
    for (Inode inode : createResult.getModified()) {
      writeJournalEntry(
          new InodeLastModificationTimeEntry(inode.getId(), inode.getLastModificationTimeMs()));
    }
    for (Inode inode : createResult.getCreated()) {
      writeJournalEntry(inode.toJournalEntry());
    }
    for (Inode inode : createResult.getPersisted()) {
      writeJournalEntry(new PersistDirectoryEntry(inode.getId(), true));
    }
  }

  /**
   * Renames a file to a destination. Called via RPC.
   *
   * @param fileId the source file to rename
   * @param dstPath the destination path to rename the file to
   * @return true if the rename was successful
   * @throws FileDoesNotExistException if a non-existent file is encountered
   * @throws InvalidPathException if an invalid path is encountered
   * @throws IOException if an I/O error occurs
   */
  public boolean rename(long fileId, TachyonURI dstPath)
      throws FileDoesNotExistException, InvalidPathException, IOException {
    MasterContext.getMasterSource().incRenameOps();
    synchronized (mInodeTree) {
      Inode srcInode = mInodeTree.getInodeById(fileId);
      TachyonURI srcPath = mInodeTree.getPath(srcInode);
      // Renaming path to itself is a no-op.
      if (srcPath.equals(dstPath)) {
        return true;
      }
      // Renaming the root is not allowed.
      if (srcPath.isRoot() || dstPath.isRoot()) {
        return false;
      }
      // Renaming across mount points is not allowed.
      String srcMount = mMountTable.getMountPoint(srcPath);
      String dstMount = mMountTable.getMountPoint(dstPath);
      if ((srcMount == null && dstMount != null) || (srcMount != null && dstMount == null)
          || (srcMount != null && dstMount != null && !srcMount.equals(dstMount))) {
        LOG.warn("Renaming " + srcPath + " to " + dstPath + " spans mount points.");
        return false;
      }
      // Renaming onto a mount point is not allowed.
      if (mMountTable.isMountPoint(dstPath)) {
        return false;
      }
      // Renaming a path to one of its subpaths is not allowed. Check for that, by making sure
      // srcComponents isn't a prefix of dstComponents.
      if (PathUtils.hasPrefix(dstPath.getPath(), srcPath.getPath())) {
        throw new InvalidPathException(
            "Failed to rename: " + srcPath + " is a prefix of " + dstPath);
      }

      TachyonURI dstParentURI = dstPath.getParent();

      // Get the inodes of the src and dst parents.
      Inode srcParentInode = mInodeTree.getInodeById(srcInode.getParentId());
      if (!srcParentInode.isDirectory()) {
        return false;
      }
      Inode dstParentInode = mInodeTree.getInodeByPath(dstParentURI);
      if (!dstParentInode.isDirectory()) {
        return false;
      }

      // Make sure destination path does not exist
      InodeDirectory dstParentDirectory = (InodeDirectory) dstParentInode;
      String[] dstComponents = PathUtils.getPathComponents(dstPath.getPath());
      if (dstParentDirectory.getChild(dstComponents[dstComponents.length - 1]) != null) {
        return false;
      }

      // Now we remove srcInode from it's parent and insert it into dstPath's parent
      long opTimeMs = System.currentTimeMillis();
      if (!renameInternal(fileId, dstPath, false, opTimeMs)) {
        return false;
      }

      writeJournalEntry(new RenameEntry(fileId, dstPath.getPath(), opTimeMs));
      flushJournal();

      LOG.debug("Renamed " + srcPath + " to " + dstPath);
      return true;
    }
  }

  /**
   * Implements renaming.
   *
   * @param fileId the file id of the rename source
   * @param dstPath the path to the rename destionation
   * @param replayed whether the operation is a result of replaying the journal
   * @param opTimeMs the time of the operation
   * @return
   * @throws FileDoesNotExistException if a non-existent file is encountered
   * @throws InvalidPathException if an invalid path is encountered
   * @throws IOException if an I/O error is encountered
   */
  boolean renameInternal(long fileId, TachyonURI dstPath, boolean replayed, long opTimeMs)
      throws FileDoesNotExistException, InvalidPathException, IOException {
    // This function should only be called from within synchronized (mInodeTree) blocks.
    Inode srcInode = mInodeTree.getInodeById(fileId);
    TachyonURI srcPath = mInodeTree.getPath(srcInode);
    LOG.debug("Renaming " + srcPath + " to " + dstPath);

    // If the source file is persisted, rename it in the UFS.
    FileInfo fileInfo = getFileInfoInternal(srcInode);
    if (!replayed && fileInfo.isPersisted) {
      String ufsSrcPath = mMountTable.resolve(srcPath).toString();
      String ufsDstPath = mMountTable.resolve(dstPath).toString();
      UnderFileSystem ufs = UnderFileSystem.get(ufsSrcPath, MasterContext.getConf());
      String parentPath = new TachyonURI(ufsDstPath).getParent().toString();
      if (!ufs.exists(parentPath) && !ufs.mkdirs(parentPath, true)) {
        LOG.error("Failed to create " + parentPath);
        return false;
      }
      if (!ufs.rename(ufsSrcPath, ufsDstPath)) {
        LOG.error("Failed to rename " + ufsSrcPath + " to " + ufsDstPath);
        return false;
      }
    }

    // TODO(jiri): A crash between now and the time the rename operation is journaled will result in
    // an inconsistency between Tachyon and UFS.
    Inode srcParentInode = mInodeTree.getInodeById(srcInode.getParentId());
    TachyonURI dstParentURI = dstPath.getParent();
    Inode dstParentInode = mInodeTree.getInodeByPath(dstParentURI);
    ((InodeDirectory) srcParentInode).removeChild(srcInode);
    srcParentInode.setLastModificationTimeMs(opTimeMs);
    srcInode.setParentId(dstParentInode.getId());
    srcInode.setName(dstPath.getName());
    ((InodeDirectory) dstParentInode).addChild(srcInode);
    dstParentInode.setLastModificationTimeMs(opTimeMs);
    MasterContext.getMasterSource().incFilesRenamed();
    propagatePersisted(srcInode, replayed);

    return true;
  }

  private void renameFromEntry(RenameEntry entry) {
    MasterContext.getMasterSource().incRenameOps();
    try {
      renameInternal(entry.mFileId, new TachyonURI(entry.mDstPath), true, entry.mOpTimeMs);
    } catch (Exception e) {
      throw new RuntimeException(e);
    }
  }

  /**
   * Propagates the persisted status to all parents of the given inode in the same mount partition.
   *
   * @param inode the inode to start the propagation at
   * @param replayed whether the invocation is a result of replaying the journal
   * @throws FileDoesNotExistException if a non-existent file is encountered
   * @throws InvalidPathException if an invalid path is encountered
   */
  private void propagatePersisted(Inode inode, boolean replayed)
      throws FileDoesNotExistException, InvalidPathException {
    if (!inode.isPersisted()) {
      return;
    }
    Inode handle = inode;
    while (handle.getParentId() != InodeTree.NO_PARENT) {
      handle = mInodeTree.getInodeById(handle.getParentId());
      TachyonURI path = mInodeTree.getPath(handle);
      if (mMountTable.isMountPoint(path)) {
        // Stop propagating the persisted status at mount points.
        break;
      }
      if (handle.isPersisted()) {
        // Stop if a persisted directory is encountered.
        break;
      }
      handle.setPersisted(true);
      if (!replayed) {
        writeJournalEntry(new PersistDirectoryEntry(inode.getId(), inode.isPersisted()));
      }
    }
  }

  /**
   * Sets the pin status for a file. If the file is a directory, the pin status will be set
   * recursively to all of its descendants. Called via RPC.
   *
   * @param fileId the file id to set the pin status for
   * @param pinned the pin status
   * @throws FileDoesNotExistException if the file does not exist
   */
  public void setPinned(long fileId, boolean pinned) throws FileDoesNotExistException {
    // TODO(gene): metrics
    synchronized (mInodeTree) {
      long opTimeMs = System.currentTimeMillis();
      setPinnedInternal(fileId, pinned, opTimeMs);
      writeJournalEntry(new SetPinnedEntry(fileId, pinned, opTimeMs));
      flushJournal();
    }
  }

  private void setPinnedInternal(long fileId, boolean pinned, long opTimeMs)
      throws FileDoesNotExistException {
    // This function should only be called from within synchronized (mInodeTree) blocks.
    Inode inode = mInodeTree.getInodeById(fileId);
    mInodeTree.setPinned(inode, pinned, opTimeMs);
  }

  private void setPinnedFromEntry(SetPinnedEntry entry) {
    try {
      setPinnedInternal(entry.getId(), entry.getPinned(), entry.getOperationTimeMs());
    } catch (FileDoesNotExistException fdnee) {
      throw new RuntimeException(fdnee);
    }
  }

  /**
   * Frees or evicts all of the blocks of the file from tachyon storage. If the given file is a
   * directory, and the 'recursive' flag is enabled, all descendant files will also be freed. Called
   * via RPC.
   *
   * @param fileId the file to free
   * @param recursive if true, and the file is a directory, all descendants will be freed
   * @return true if the file was freed
   * @throws FileDoesNotExistException if the file does not exist
   */
  public boolean free(long fileId, boolean recursive) throws FileDoesNotExistException {
    // TODO(gene): metrics
    synchronized (mInodeTree) {
      Inode inode = mInodeTree.getInodeById(fileId);

      if (inode.isDirectory() && !recursive && ((InodeDirectory) inode).getNumberOfChildren() > 0) {
        // inode is nonempty, and we don't want to free a nonempty directory unless recursive is
        // true
        return false;
      }

      List<Inode> freeInodes = new ArrayList<Inode>();
      freeInodes.add(inode);
      if (inode.isDirectory()) {
        freeInodes.addAll(mInodeTree.getInodeChildrenRecursive((InodeDirectory) inode));
      }

      // We go through each inode.
      for (int i = freeInodes.size() - 1; i >= 0; i --) {
        Inode freeInode = freeInodes.get(i);

        if (freeInode.isFile()) {
          // Remove corresponding blocks from workers.
          mBlockMaster.removeBlocks(((InodeFile) freeInode).getBlockIds());
        }
      }
    }
    return true;
  }

  /**
   * Gets the path of a file with the given id. Called by the internal web ui.
   *
   * @param fileId The id of the file to look up
   * @return the path of the file
   * @throws FileDoesNotExistException raise if the file does not exist
   */
  public TachyonURI getPath(long fileId) throws FileDoesNotExistException {
    synchronized (mInodeTree) {
      return mInodeTree.getPath(mInodeTree.getInodeById(fileId));
    }
  }

  /**
   *
   * @return the set of inode ids which are pinned. Called via RPC
   */
  public Set<Long> getPinIdList() {
    synchronized (mInodeTree) {
      return mInodeTree.getPinIdSet();
    }
  }

  /**
   * @return the ufs address for this master
   */
  public String getUfsAddress() {
    return MasterContext.getConf().get(Constants.UNDERFS_ADDRESS);
  }

  /**
   * @return the white list. Called by the internal web ui
   */
  public List<String> getWhiteList() {
    return mWhitelist.getList();
  }

  /**
   * @return all the files lost on the workers
   */
  public List<Long> getLostFiles() {
    Set<Long> lostFiles = Sets.newHashSet();
    for (long blockId : mBlockMaster.getLostBlocks()) {
      // the file id is the container id of the block id
      long containerId = BlockId.getContainerId(blockId);
      long fileId = IdUtils.createFileId(containerId);
      lostFiles.add(fileId);
    }
    return new ArrayList<Long>(lostFiles);
  }

  public void reportLostFile(long fileId) throws FileDoesNotExistException {
    synchronized (mInodeTree) {
      Inode inode = mInodeTree.getInodeById(fileId);
      if (inode.isDirectory()) {
        LOG.warn("Reported file is a directory " + inode);
        return;
      }

      List<Long> blockIds = Lists.newArrayList();
      try {
        for (FileBlockInfo fileBlockInfo : getFileBlockInfoList(fileId)) {
          blockIds.add(fileBlockInfo.blockInfo.blockId);
        }
      } catch (InvalidPathException e) {
        LOG.info("Failed to get file info " + fileId, e);
      }
      mBlockMaster.reportLostBlocks(blockIds);
      LOG.info(
          "Reported file loss of blocks" + blockIds + ". Tachyon will recompute it: " + fileId);
    }
  }

  /**
   * Loads metadata for the object identified by the given path from UFS into Tachyon.
   *
   * @param path the path for which metadata should be loaded
   * @param recursive whether parent directories should be created if they do not already exist
   * @return the file id of the loaded path
   * @throws BlockInfoException if an invalid block size is encountered
   * @throws FileAlreadyExistsException if the object to be loaded already exists
   * @throws FileDoesNotExistException if a parent directory does not exist and recursive is false
   * @throws InvalidPathException if invalid path is encountered
   * @throws SuspectedFileSizeException if invalid file size is encountered
   * @throws IOException if an I/O error occurs
   */
  // TODO(jiri): Make it possible to load UFS objects recursively.
  public long loadMetadata(TachyonURI path, boolean recursive)
      throws BlockInfoException, FileAlreadyExistsException, FileDoesNotExistException,
      InvalidPathException, SuspectedFileSizeException, IOException {
    TachyonURI ufsPath;
    synchronized (mInodeTree) {
      ufsPath = mMountTable.resolve(path);
    }
    UnderFileSystem ufs = UnderFileSystem.get(ufsPath.toString(), MasterContext.getConf());
    try {
      if (!ufs.exists(ufsPath.getPath())) {
        throw new FileDoesNotExistException(ufsPath.getPath());
      }
      if (ufs.isFile(ufsPath.getPath())) {
        long ufsBlockSizeByte = ufs.getBlockSizeByte(ufsPath.toString());
        long fileSizeByte = ufs.getFileSize(ufsPath.toString());
        // Metadata loaded from UFS has no TTL set.
        CreateOptions createOptions =
            new CreateOptions.Builder(MasterContext.getConf()).setBlockSizeBytes(ufsBlockSizeByte)
                .setRecursive(recursive).setPersisted(true).build();
        long fileId = create(path, createOptions);
        CompleteFileOptions completeOptions =
            new CompleteFileOptions.Builder(MasterContext.getConf()).setLength(fileSizeByte)
                .build();
        completeFile(fileId, completeOptions);
        return fileId;
      } else {
        MkdirOptions options =
            new MkdirOptions.Builder(MasterContext.getConf()).setRecursive(recursive)
                .setPersisted(true).build();
        InodeTree.CreatePathResult result = mkdir(path, options);
        List<Inode> created = result.getCreated();
        return created.get(created.size() - 1).getId();
      }
    } catch (IOException e) {
      LOG.error(ExceptionUtils.getStackTrace(e));
      throw e;
    }
  }

  public boolean mount(TachyonURI tachyonPath, TachyonURI ufsPath)
      throws FileAlreadyExistsException, FileDoesNotExistException, InvalidPathException,
      IOException {
    synchronized (mInodeTree) {
      MkdirOptions options =
          new MkdirOptions.Builder(MasterContext.getConf()).setPersisted(true).build();
      InodeTree.CreatePathResult createResult = mkdir(tachyonPath, options);
      if (mountInternal(tachyonPath, ufsPath)) {
        writeJournalEntry(new AddMountPointEntry(tachyonPath, ufsPath));
        flushJournal();
        return true;
      }
      // Cleanup created directories in case the mount operation failed.
      long opTimeMs = System.currentTimeMillis();
      deleteFileInternal(createResult.getCreated().get(0).getId(), true, false, opTimeMs);
    }
    return false;
  }

  void mountFromEntry(AddMountPointEntry entry) throws InvalidPathException {
    TachyonURI tachyonURI = entry.getTachyonURI();
    TachyonURI ufsURI = entry.getUfsURI();
    if (!mountInternal(tachyonURI, ufsURI)) {
      LOG.error("Failed to mount " + ufsURI + " at " + tachyonURI);
    }
  }

  boolean mountInternal(TachyonURI tachyonPath, TachyonURI ufsPath) throws InvalidPathException {
    return mMountTable.add(tachyonPath, ufsPath);
  }

  public boolean unmount(TachyonURI tachyonPath)
      throws FileDoesNotExistException, InvalidPathException, IOException {
    synchronized (mInodeTree) {
      if (unmountInternal(tachyonPath)) {
        Inode inode = mInodeTree.getInodeByPath(tachyonPath);
        // Use the internal delete API, setting {@code replayed} to false to prevent the delete
        // operations from being persisted in the UFS.
        long fileId = inode.getId();
        long opTimeMs = System.currentTimeMillis();
        deleteFileInternal(fileId, true /* recursive */, true /* replayed */, opTimeMs);
        writeJournalEntry(new DeleteFileEntry(fileId, true /* recursive */, opTimeMs));
        writeJournalEntry(new DeleteMountPointEntry(tachyonPath));
        flushJournal();
        return true;
      }
    }
    return false;
  }

  void unmountFromEntry(DeleteMountPointEntry entry) throws InvalidPathException {
    TachyonURI tachyonURI = entry.getTachyonURI();
    if (!unmountInternal(tachyonURI)) {
      LOG.error("Failed to unmount " + tachyonURI);
    }
  }

  boolean unmountInternal(TachyonURI tachyonPath) throws InvalidPathException {
    return mMountTable.delete(tachyonPath);
  }

  /**
   * Resets a file. It first free the whole file, and then reinitializes it.
   *
   * @param fileId the id of the file
   * @throws FileDoesNotExistException if the file doesn't exist
   */
  public void resetFile(long fileId) throws FileDoesNotExistException {
    // TODO check the file is not persisted
    synchronized (mInodeTree) {
      // free the file first
      free(fileId, false);
      InodeFile inodeFile = (InodeFile) mInodeTree.getInodeById(fileId);
      inodeFile.reinit();
    }
  }

  /**
   * MasterInodeTTL periodic check.
   */
  private final class MasterInodeTTLCheckExecutor implements HeartbeatExecutor {
    @Override
    public void heartbeat() {
      synchronized (mInodeTree) {
        Set<TTLBucket> expiredBuckets = mTTLBuckets.getExpiredBuckets(System.currentTimeMillis());
        for (TTLBucket bucket : expiredBuckets) {
          for (InodeFile file : bucket.getFiles()) {
            if (!file.isDeleted()) {
              // file.isPinned() is deliberately not checked because ttl will have effect no matter
              // whether the file is pinned.
              try {
                deleteFile(file.getId(), false);
              } catch (FileDoesNotExistException e) {
                LOG.error("file does not exit " + file.toString());
              } catch (IOException e) {
                LOG.error("IO exception for ttl check" + file.toString());
              }
            }
          }
        }

        mTTLBuckets.removeBuckets(expiredBuckets);
      }
    }
  }
}<|MERGE_RESOLUTION|>--- conflicted
+++ resolved
@@ -340,13 +340,8 @@
    * Complete a file. After a file is completed, it cannot be written to. Called via RPC.
    *
    * @param fileId the file id to complete
-<<<<<<< HEAD
    * @throws FileDoesNotExistException if the file does not exist
    * @throws BlockInfoException if a block information exception is encountered
-=======
-   * @throws FileDoesNotExistException
-   * @throws BlockInfoException
->>>>>>> af38b55b
    */
   public void completeFile(long fileId, CompleteFileOptions options) throws BlockInfoException,
       FileDoesNotExistException, InvalidPathException, SuspectedFileSizeException {
