--- conflicted
+++ resolved
@@ -549,16 +549,9 @@
 </tr>
 <tr>
   <td>tachyon.user.block.remote.reader.class</td>
-<<<<<<< HEAD
   <td>tachyon.client.netty.&#8203;NettyRemoteBlockReader</td>
-  <td>Selects networking stack to run the client with. Valid options are
-    `tachyon.client.netty.NettyRemoteBlockReader` (read remote data using netty) and
-    [DEPRECATED] `tachyon.client.tcp.TCPRemoteBlockReader`</td>
-=======
-  <td>tachyon.client.netty.NettyRemoteBlockReader</td>
   <td>Selects networking stack to run the client with. Currently only
     `tachyon.client.netty.NettyRemoteBlockReader` (read remote data using netty) is valid.</td>
->>>>>>> 90961872
 </tr>
 <tr>
   <td>tachyon.user.block.remote.writer.class</td>
