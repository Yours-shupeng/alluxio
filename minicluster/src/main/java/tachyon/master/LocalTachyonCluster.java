/*
 * Licensed to the University of California, Berkeley under one or more contributor license
 * agreements. See the NOTICE file distributed with this work for additional information regarding
 * copyright ownership. The ASF licenses this file to You under the Apache License, Version 2.0 (the
 * "License"); you may not use this file except in compliance with the License. You may obtain a
 * copy of the License at
 *
 * http://www.apache.org/licenses/LICENSE-2.0
 *
 * Unless required by applicable law or agreed to in writing, software distributed under the License
 * is distributed on an "AS IS" BASIS, WITHOUT WARRANTIES OR CONDITIONS OF ANY KIND, either express
 * or implied. See the License for the specific language governing permissions and limitations under
 * the License.
 */

package tachyon.master;

import java.io.File;
import java.io.IOException;
import java.util.ArrayList;
import java.util.List;

import com.google.common.base.Joiner;

import tachyon.Constants;
import tachyon.TachyonURI;
import tachyon.client.ClientContext;
import tachyon.client.TachyonFS;
import tachyon.client.file.TachyonFileSystem;
import tachyon.conf.TachyonConf;
import tachyon.thrift.NetAddress;
import tachyon.util.CommonUtils;
import tachyon.util.UnderFileSystemUtils;
import tachyon.util.io.PathUtils;
import tachyon.util.network.NetworkAddressUtils;
import tachyon.worker.WorkerContext;
import tachyon.worker.block.BlockWorker;

/**
 * Local Tachyon cluster for unit tests.
 */
public final class LocalTachyonCluster {
  public static void main(String[] args) throws Exception {
    LocalTachyonCluster cluster = new LocalTachyonCluster(100, 8 * Constants.MB, Constants.GB);
    cluster.start();
    CommonUtils.sleepMs(Constants.SECOND_MS);
    cluster.stop();
    CommonUtils.sleepMs(Constants.SECOND_MS);

    cluster = new LocalTachyonCluster(100, 8 * Constants.MB, Constants.GB);
    cluster.start();
    CommonUtils.sleepMs(Constants.SECOND_MS);
    cluster.stop();
    CommonUtils.sleepMs(Constants.SECOND_MS);
  }

  // private access to the reinitializer of ClientContext
  private static ClientContext.ReinitializerAccesser sReinitializerAccesser =
      new ClientContext.ReinitializerAccesser() {
        @Override
        public void receiveAccess(ClientContext.PrivateReinitializer access) {
          sReinitializer = access;
        }
      };
  private static ClientContext.PrivateReinitializer sReinitializer;

  private BlockWorker mWorker = null;
  private long mWorkerCapacityBytes;
  private int mUserBlockSize;
  private int mQuotaUnitBytes;
  private String mTachyonHome;
  private String mWorkerDataFolder;
  private Thread mWorkerThread = null;
  private String mLocalhostName = null;
  private LocalTachyonMaster mMaster;
  private TachyonConf mMasterConf;
  private TachyonConf mWorkerConf;
  private String mMountPoint = "/mnt/minicluster";

  public LocalTachyonCluster(long workerCapacityBytes, int quotaUnitBytes, int userBlockSize) {
    mWorkerCapacityBytes = workerCapacityBytes;
    mQuotaUnitBytes = quotaUnitBytes;
    mUserBlockSize = userBlockSize;
  }

  public TachyonFS getOldClient() throws IOException {
    return mMaster.getOldClient();
  }

  public TachyonFileSystem getClient() throws IOException {
    return mMaster.getClient();
  }

  public LocalTachyonMaster getMaster() {
    return mMaster;
  }

  public TachyonConf getMasterTachyonConf() {
    return mMasterConf;
  }

  public String getMasterHostname() {
    return mLocalhostName;
  }

  public String getMasterUri() {
    return mMaster.getUri();
  }

  public int getMasterPort() {
    return mMaster.getRPCLocalPort();
  }

  public String getMountPoint() {
    return mMountPoint;
  }

  public String getTachyonHome() {
    return mTachyonHome;
  }

  public String getTempFolderInUnderFs() {
    return mMasterConf.get(Constants.UNDERFS_ADDRESS);
  }

  public BlockWorker getWorker() {
    return mWorker;
  }

  public TachyonConf getWorkerTachyonConf() {
    return mWorkerConf;
  }

  public NetAddress getWorkerAddress() {
    return mWorker.getWorkerNetAddress();
  }

  public String getWorkerDataFolder() {
    return mWorkerDataFolder;
  }

  /**
   * Configures and starts master.
   *
   * @throws IOException when the operation fails
   */
  public void startMaster() throws IOException {
    mMasterConf = MasterContext.getConf();
    mMasterConf.set(Constants.IN_TEST_MODE, "true");
    mMasterConf.set(Constants.TACHYON_HOME, mTachyonHome);
    mMasterConf.set(Constants.USER_QUOTA_UNIT_BYTES, Integer.toString(mQuotaUnitBytes));
    mMasterConf.set(Constants.USER_DEFAULT_BLOCK_SIZE_BYTE, Integer.toString(mUserBlockSize));
    mMasterConf.set(Constants.USER_REMOTE_READ_BUFFER_SIZE_BYTE, Integer.toString(64));

    mMasterConf.set(Constants.MASTER_HOSTNAME, mLocalhostName);
    mMasterConf.set(Constants.MASTER_PORT, Integer.toString(0));
    mMasterConf.set(Constants.MASTER_WEB_PORT, Integer.toString(0));

    mMaster = LocalTachyonMaster.create(mTachyonHome);
    mMaster.start();
  }

  /**
   * Configure and start worker.
   *
   * @throws IOException when the operation fails
   */
  public void startWorker() throws IOException {
    mWorkerConf = WorkerContext.getConf();
    mWorkerConf.merge(mMasterConf);
    mWorkerConf.set(Constants.WORKER_PORT, Integer.toString(0));
    mWorkerConf.set(Constants.WORKER_DATA_PORT, Integer.toString(0));
    mWorkerConf.set(Constants.WORKER_WEB_PORT, Integer.toString(0));
    mWorkerConf.set(Constants.WORKER_DATA_FOLDER, mWorkerDataFolder);
    mWorkerConf.set(Constants.WORKER_MEMORY_SIZE, Long.toString(mWorkerCapacityBytes));
    mWorkerConf.set(Constants.WORKER_TO_MASTER_HEARTBEAT_INTERVAL_MS, Integer.toString(15));
    mWorkerConf.set(Constants.WORKER_MIN_WORKER_THREADS, Integer.toString(1));
    mWorkerConf.set(Constants.WORKER_MAX_WORKER_THREADS, Integer.toString(2048));
    mWorkerConf.set(Constants.WORKER_NETWORK_NETTY_WORKER_THREADS, Integer.toString(2));

    // Perform immediate shutdown of data server. Graceful shutdown is unnecessary and slow
    mWorkerConf.set(Constants.WORKER_NETWORK_NETTY_SHUTDOWN_QUIET_PERIOD, Integer.toString(0));
    mWorkerConf.set(Constants.WORKER_NETWORK_NETTY_SHUTDOWN_TIMEOUT, Integer.toString(0));

    // Since tests are always running on a single host keep the resolution timeout low as otherwise
    // people running with strange network configurations will see very slow tests
    mWorkerConf.set(Constants.HOST_RESOLUTION_TIMEOUT_MS, Integer.toString(250));

    String ramdiskPath = PathUtils.concatPath(mTachyonHome, "/ramdisk");
    mWorkerConf.set(String.format(Constants.WORKER_TIERED_STORAGE_LEVEL_ALIAS_FORMAT, 0), "MEM");
    mWorkerConf.set(String.format(Constants.WORKER_TIERED_STORAGE_LEVEL_DIRS_PATH_FORMAT, 0),
        ramdiskPath);
    mWorkerConf.set(String.format(Constants.WORKER_TIERED_STORAGE_LEVEL_DIRS_QUOTA_FORMAT, 0),
        Long.toString(mWorkerCapacityBytes));
    UnderFileSystemUtils.mkdirIfNotExists(ramdiskPath, mWorkerConf);

    int maxLevel = mWorkerConf.getInt(Constants.WORKER_MAX_TIERED_STORAGE_LEVEL);
    for (int level = 1; level < maxLevel; level ++) {
      String tierLevelDirPath =
          String.format(Constants.WORKER_TIERED_STORAGE_LEVEL_DIRS_PATH_FORMAT, level);
      String[] dirPaths = mWorkerConf.get(tierLevelDirPath).split(",");
      List<String> newPaths = new ArrayList<String>();
      for (String dirPath : dirPaths) {
        String newPath = mTachyonHome + dirPath;
        newPaths.add(newPath);
        UnderFileSystemUtils.mkdirIfNotExists(newPath, mWorkerConf);
      }
      mWorkerConf.set(String.format(Constants.WORKER_TIERED_STORAGE_LEVEL_DIRS_PATH_FORMAT, level),
          Joiner.on(',').join(newPaths));
    }

    // We need to update the client with the most recent configuration so it knows the correct ports

    mWorker = new BlockWorker();
    Runnable runWorker = new Runnable() {
      @Override
      public void run() {
        try {
          mWorker.process();
        } catch (Exception e) {
          throw new RuntimeException(e + " \n Start Worker Error \n" + e.getMessage(), e);
        }
      }
    };
    mWorkerThread = new Thread(runWorker);
    mWorkerThread.start();
    // waiting for worker web server startup
    CommonUtils.sleepMs(100);
    if (sReinitializer == null) {
      ClientContext.accessReinitializer(sReinitializerAccesser);
    }
    sReinitializer.reinitializeWithConf(mWorkerConf);
  }

  /**
   * Start both a master and a worker using the default configuration.
   *
   * @throws IOException when the operation fails
   */
  public void start() throws IOException {
    start(new TachyonConf());
  }

  /**
   * Start both a master and a worker using the given configuration.
   *
   * @param conf Tachyon configuration
   * @throws IOException when the operation fails
   */
  // TODO(cc): Since we have MasterContext now, remove the parameter.
  public void start(TachyonConf conf) throws IOException {
    mTachyonHome =
        File.createTempFile("Tachyon", "U" + System.currentTimeMillis()).getAbsolutePath();
    // Delete the temp dir by ufs, otherwise, permission problem may be encountered.
    UnderFileSystemUtils.deleteDir(mTachyonHome, conf);
    mWorkerDataFolder = "/datastore";
    mLocalhostName = NetworkAddressUtils.getLocalHostName(100);

    // Disable hdfs client caching to avoid file system close() affecting other clients
    System.setProperty("fs.hdfs.impl.disable.cache", "true");

    MasterContext.getConf().merge(conf);
    startMaster();

<<<<<<< HEAD
    UnderFileSystemUtils.mkdirIfNotExists(mMasterConf.get(Constants.UNDERFS_DATA_FOLDER),
        mMasterConf);
    UnderFileSystemUtils.mkdirIfNotExists(mMasterConf.get(Constants.UNDERFS_WORKERS_FOLDER),
        mMasterConf);
    CommonUtils.sleepMs(null, 10);
=======
    UnderFileSystemUtils.mkdirIfNotExists(
        mMasterConf.get(Constants.UNDERFS_DATA_FOLDER), mMasterConf);
    UnderFileSystemUtils.mkdirIfNotExists(
        mMasterConf.get(Constants.UNDERFS_WORKERS_FOLDER), mMasterConf);
    CommonUtils.sleepMs(10);
>>>>>>> 042cbd31

    startWorker();

    mMaster.getClient().mount(new TachyonURI(mMountPoint), new TachyonURI(mTachyonHome));
  }

  /**
   * Stop both of the tachyon and underfs service threads.
   *
   * @throws Exception when the operation fails
   */
  public void stop() throws Exception {
    stopTFS();
    stopUFS();

    // clear HDFS client caching
    System.clearProperty("fs.hdfs.impl.disable.cache");
  }

  /**
   * Stop the tachyon filesystem's service thread only.
   *
   * @throws Exception when the operation fails
   */
  public void stopTFS() throws Exception {
    mMaster.stop();
    mWorker.stop();

    System.clearProperty(Constants.TACHYON_HOME);
    System.clearProperty(Constants.WORKER_PORT);
    System.clearProperty(Constants.WORKER_DATA_PORT);
    System.clearProperty(Constants.WORKER_DATA_FOLDER);
    System.clearProperty(Constants.WORKER_MEMORY_SIZE);
    System.clearProperty(Constants.USER_REMOTE_READ_BUFFER_SIZE_BYTE);
    System.clearProperty(Constants.WORKER_TO_MASTER_HEARTBEAT_INTERVAL_MS);
    System.clearProperty(Constants.WORKER_MAX_TIERED_STORAGE_LEVEL);
    System.clearProperty(Constants.WORKER_NETWORK_NETTY_WORKER_THREADS);
    System.clearProperty(Constants.WORKER_MIN_WORKER_THREADS);
  }

  /**
   * Cleanup the underfs cluster test folder only.
   *
   * @throws Exception when the operation fails
   */
  public void stopUFS() throws Exception {
    mMaster.cleanupUnderfs();
  }

  /**
   * Cleanup the worker state from the master and stop the worker.
   *
   * @throws Exception when the operation fails
   */
  public void stopWorker() throws Exception {
    mMaster.clearClients();
    mWorker.stop();
  }
}<|MERGE_RESOLUTION|>--- conflicted
+++ resolved
@@ -262,19 +262,11 @@
     MasterContext.getConf().merge(conf);
     startMaster();
 
-<<<<<<< HEAD
-    UnderFileSystemUtils.mkdirIfNotExists(mMasterConf.get(Constants.UNDERFS_DATA_FOLDER),
-        mMasterConf);
-    UnderFileSystemUtils.mkdirIfNotExists(mMasterConf.get(Constants.UNDERFS_WORKERS_FOLDER),
-        mMasterConf);
-    CommonUtils.sleepMs(null, 10);
-=======
     UnderFileSystemUtils.mkdirIfNotExists(
         mMasterConf.get(Constants.UNDERFS_DATA_FOLDER), mMasterConf);
     UnderFileSystemUtils.mkdirIfNotExists(
         mMasterConf.get(Constants.UNDERFS_WORKERS_FOLDER), mMasterConf);
     CommonUtils.sleepMs(10);
->>>>>>> 042cbd31
 
     startWorker();
 
