/*
 * Licensed to the University of California, Berkeley under one or more contributor license
 * agreements. See the NOTICE file distributed with this work for additional information regarding
 * copyright ownership. The ASF licenses this file to You under the Apache License, Version 2.0 (the
 * "License"); you may not use this file except in compliance with the License. You may obtain a
 * copy of the License at
 *
 * http://www.apache.org/licenses/LICENSE-2.0
 *
 * Unless required by applicable law or agreed to in writing, software distributed under the License
 * is distributed on an "AS IS" BASIS, WITHOUT WARRANTIES OR CONDITIONS OF ANY KIND, either express
 * or implied. See the License for the specific language governing permissions and limitations under
 * the License.
 */

package tachyon.client;

import java.io.FileNotFoundException;
import java.io.IOException;
import java.net.UnknownHostException;
import java.util.LinkedList;
import java.util.Queue;

import org.slf4j.Logger;
import org.slf4j.LoggerFactory;

import tachyon.Constants;
import tachyon.Pair;
import tachyon.PrefixList;
import tachyon.TachyonURI;
import tachyon.Version;
import tachyon.conf.TachyonConf;
import tachyon.underfs.UnderFileSystem;
import tachyon.util.io.PathUtils;
import tachyon.util.network.NetworkAddressUtils;

/**
 * Utilities related to under file system.
 */
public final class UfsUtils {
  private static final Logger LOG = LoggerFactory.getLogger(Constants.LOGGER_TYPE);

  /**
   * Builds a new path relative to a given mTachyonFS root by retrieving the given path relative to
   * the ufsRootPath.
   *
   * @param tfsRootPath the destination point in mTachyonFS to load the under FS path onto
   * @param ufsRootPath the source path in the under FS to be loaded
   * @param path the path in the under FS be loaded, path.startsWith(ufsRootPath) must be true
   * @return the new path relative to tfsRootPath.
   */
  private static TachyonURI buildTFSPath(
      TachyonURI tfsRootPath, TachyonURI ufsRootPath, TachyonURI path) {
    String filePath = path.getPath().substring(ufsRootPath.getPath().length());
    if (filePath.isEmpty()) {
      // retrieve the basename in ufsRootPath
      filePath = path.getPath().substring(
          ufsRootPath.getPath().lastIndexOf(TachyonURI.SEPARATOR) + 1);
    }
    return new TachyonURI(PathUtils.concatPath(tfsRootPath, filePath));
  }

  /**
   * Loads files under path "ufsAddrRootPath" (excluding excludePathPrefix relative to the path) to
   * the given tfs under a given destination path.
   *
   * @param tfsAddrRootPath the mTachyonFS address and path to load the src files, like
   *        "tachyon://host:port/dest".
   * @param ufsAddrRootPath the address and root path of the under FS, like "hdfs://host:port/src".
   * @param excludePaths paths to exclude from ufsRootPath, which will not be loaded in mTachyonFS.
   * @param tachyonConf the instance of {@link tachyon.conf.TachyonConf} to be used.
   * @throws IOException when an event that prevents the operation from completing is encountered
   */
  private static void loadUfs(TachyonURI tfsAddrRootPath, TachyonURI ufsAddrRootPath,
      String excludePaths, TachyonConf tachyonConf) throws IOException {
    TachyonFS tfs = TachyonFS.get(tfsAddrRootPath, tachyonConf);

    PrefixList excludePathPrefix = new PrefixList(excludePaths, ";");

    loadUfs(tfs, tfsAddrRootPath, ufsAddrRootPath, excludePathPrefix, tachyonConf);
  }

  /**
   * Loads files under path "ufsAddress/ufsRootPath" (excluding excludePathPrefix) to the given tfs
   * under the given tfsRootPath directory.
   *
   * @param tfs the mTachyonFS handler created out of address like "tachyon://host:port"
   * @param tachyonPath the destination point in mTachyonFS to load the under FS path onto
   * @param ufsAddrRootPath the address and root path of the under FS, like "hdfs://host:port/dir".
   * @param excludePathPrefix paths to exclude from ufsRootPath, which will not be registered in
   *        mTachyonFS.
   * @param tachyonConf instance of TachyonConf
   * @throws IOException when an event that prevents the operation from completing is encountered
   */
<<<<<<< HEAD
  public static void loadUfs(TachyonFS tfs, TachyonURI tachyonPath, TachyonURI ufsAddrRootPath,
=======
  @Deprecated
  public static void loadUnderFs(TachyonFS tfs, TachyonURI tachyonPath, TachyonURI ufsAddrRootPath,
>>>>>>> 3fbd23fc
      PrefixList excludePathPrefix, TachyonConf tachyonConf) throws IOException {
    LOG.info("Loading to " + tachyonPath + " " + ufsAddrRootPath + " " + excludePathPrefix);
    try {
      // resolve and replace hostname embedded in the given ufsAddress/tachyonAddress
      ufsAddrRootPath = NetworkAddressUtils.replaceHostName(ufsAddrRootPath);
      tachyonPath = NetworkAddressUtils.replaceHostName(tachyonPath);
    } catch (UnknownHostException e) {
      LOG.error("Failed to resolve hostname", e);
      throw new IOException(e);
    }

    Pair<String, String> ufsPair = UnderFileSystem.parse(ufsAddrRootPath, tachyonConf);
    String ufsAddress = ufsPair.getFirst();
    String ufsRootPath = ufsPair.getSecond();

    LOG.debug("Loading ufs, address:" + ufsAddress + "; root path: " + ufsRootPath);

    // create the under FS handler (e.g. hdfs, local FS, s3 etc.)
    UnderFileSystem ufs = UnderFileSystem.get(ufsAddress, tachyonConf);

    if (!ufs.exists(ufsAddrRootPath.toString())) {
      throw new FileNotFoundException("ufs path " + ufsAddrRootPath + " not found.");
    }

    // directory name to load, either the path parent or the actual path if it is a directory
    TachyonURI directoryName;
    if (ufs.isFile(ufsAddrRootPath.toString())) {
      if ((ufsRootPath == null) || ufsRootPath.isEmpty() || ufsRootPath.equals("/")) {
        directoryName = TachyonURI.EMPTY_URI;
      } else {
        int lastSlashPos = ufsRootPath.lastIndexOf('/');
        if (lastSlashPos > 0) {
          directoryName = new TachyonURI(ufsRootPath.substring(0, lastSlashPos)); // trim the slash
        } else {
          directoryName = TachyonURI.EMPTY_URI;
        }
      }
    } else {
      directoryName = tachyonPath;
    }

    if (!directoryName.equals(TachyonURI.EMPTY_URI)) {
      if (!tfs.exist(directoryName)) {
        LOG.debug("Loading ufs. Make dir if needed for '" + directoryName + "'.");
        tfs.mkdir(directoryName);
      }
      // TODO(hy): Add the following.
      // if (tfs.mkdir(tfsRootPath)) {
      // LOG.info("directory " + tfsRootPath + " does not exist in Tachyon: created");
      // } else {
      // throw new IOException("Failed to create folder in Tachyon: " + tfsRootPath);
      // }
    }

    Queue<TachyonURI> ufsPathQueue = new LinkedList<TachyonURI>();
    if (excludePathPrefix.outList(ufsRootPath)) {
      ufsPathQueue.add(ufsAddrRootPath);
    }

    while (!ufsPathQueue.isEmpty()) {
      TachyonURI ufsPath = ufsPathQueue.poll(); // this is the absolute path
      LOG.info("Loading: " + ufsPath);
      if (ufs.isFile(ufsPath.toString())) { // TODO(hy): Fix path matching issue.
        TachyonURI tfsPath = buildTFSPath(directoryName, ufsAddrRootPath, ufsPath);
        LOG.info("Loading ufs. tfs path = " + tfsPath + ".");
        if (tfs.exist(tfsPath)) {
          LOG.info("File " + tfsPath + " already exists in Tachyon.");
          continue;
        }
        long fileId = tfs.createFile(tfsPath, ufsPath);
        if (fileId == -1) {
          LOG.warn("Failed to create tachyon file: " + tfsPath);
        } else {
          LOG.info("Create tachyon file " + tfsPath + " with file id " + fileId + " and "
              + "checkpoint location " + ufsPath);
        }
      } else { // ufsPath is a directory
        LOG.info("Loading ufs. ufs path is a directory.");
        String[] files = ufs.list(ufsPath.toString()); // ufs.list() returns relative path
        if (files != null) {
          for (String filePath : files) {
            if (filePath.isEmpty()) { // Prevent infinite loops
              continue;
            }
            LOG.info("Get: " + filePath);
            String aPath = PathUtils.concatPath(ufsPath, filePath);
            String checkPath = aPath.substring(ufsAddrRootPath.toString().length());
            if (checkPath.startsWith(TachyonURI.SEPARATOR)) {
              checkPath = checkPath.substring(TachyonURI.SEPARATOR.length());
            }
            if (excludePathPrefix.inList(checkPath)) {
              LOG.info("excluded: " + checkPath);
            } else {
              ufsPathQueue.add(new TachyonURI(aPath));
            }
          }
        }
        // ufsPath is a directory, so only concat the tfsRoot with the relative path
        TachyonURI tfsPath = new TachyonURI(PathUtils.concatPath(
            tachyonPath, ufsPath.getPath().substring(ufsAddrRootPath.getPath().length())));
        LOG.debug("Loading ufs. ufs path is a directory. tfsPath = " + tfsPath + ".");
        if (!tfs.exist(tfsPath)) {
          LOG.debug("Loading ufs. ufs path is a directory. make dir = "
                  + tfsPath + ".");
          tfs.mkdir(tfsPath);
          // TODO(hy): Add the following.
          // if (tfs.mkdir(tfsPath)) {
          // LOG.info("Created mTachyonFS folder " + tfsPath + " with checkpoint location " +
          // ufsPath);
          // } else {
          // LOG.info("Failed to create tachyon folder: " + tfsPath);
          // }
        }
      }
    }
  }

  public static void main(String[] args) {
    if (!(args.length == 2 || args.length == 3)) {
      printUsage();
      System.exit(-1);
    }

    String exList = (args.length == 3) ? args[2] : "";

    try {
      loadUfs(new TachyonURI(args[0]), new TachyonURI(args[1]), exList, new TachyonConf());
    } catch (Exception e) {
      e.printStackTrace();
      printUsage();
      System.exit(-1);
    }

    System.exit(0);
  }

  public static void printUsage() {
    String cmd =
        "java -cp target/tachyon-" + Version.VERSION + "-jar-with-dependencies.jar "
            + "tachyon.client.UfsUtils ";

    System.out.println("Usage: " + cmd + "<TachyonPath> <UfsPath> "
        + "[<Optional ExcludePathPrefix, separated by ;>]");
    System.out.println("Example: " + cmd + "tachyon://127.0.0.1:19998/a hdfs://localhost:9000/b c");
    System.out.println("Example: " + cmd + "tachyon://127.0.0.1:19998/a file:///b c");
    System.out.println("Example: " + cmd + "tachyon://127.0.0.1:19998/a /b c");
    System.out.print("In the TFS, all files under local FS /b will be registered under /a, ");
    System.out.println("except for those with prefix c");
  }

  private UfsUtils() {} // prevent instantiation
}<|MERGE_RESOLUTION|>--- conflicted
+++ resolved
@@ -92,12 +92,8 @@
    * @param tachyonConf instance of TachyonConf
    * @throws IOException when an event that prevents the operation from completing is encountered
    */
-<<<<<<< HEAD
+  @Deprecated
   public static void loadUfs(TachyonFS tfs, TachyonURI tachyonPath, TachyonURI ufsAddrRootPath,
-=======
-  @Deprecated
-  public static void loadUnderFs(TachyonFS tfs, TachyonURI tachyonPath, TachyonURI ufsAddrRootPath,
->>>>>>> 3fbd23fc
       PrefixList excludePathPrefix, TachyonConf tachyonConf) throws IOException {
     LOG.info("Loading to " + tachyonPath + " " + ufsAddrRootPath + " " + excludePathPrefix);
     try {
