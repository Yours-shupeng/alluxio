--- conflicted
+++ resolved
@@ -27,17 +27,10 @@
  */
 @Deprecated
 abstract class AbstractTachyonFS implements TachyonFSCore {
-<<<<<<< HEAD
-  protected final TachyonConf mTachyonConf;
-
-  protected AbstractTachyonFS(TachyonConf tachyonConf) {
-    ClientContext.reset(tachyonConf);
-=======
 
   protected final TachyonConf mTachyonConf;
 
   protected AbstractTachyonFS(TachyonConf tachyonConf) {
->>>>>>> 85e3e44f
     mTachyonConf = tachyonConf;
     ClientContext.reset(mTachyonConf);
   }
