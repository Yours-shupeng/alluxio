--- conflicted
+++ resolved
@@ -177,35 +177,6 @@
     Assert.assertTrue(mTFS.getInfo(file2).getInMemoryPercentage() == 100);
   }
 
-<<<<<<< HEAD
-  // TODO(calvin): Add this test back when CACHE_PROMOTE is enabled again.
-  /*
-   * @Test public void promoteBlock() throws IOException, InterruptedException { int fileId1 =
-   * TachyonFSTestUtils.createByteFile(mTFS, "/root/test1", WriteType.TRY_CACHE, MEM_CAPACITY_BYTES
-   * / 6); int fileId2 = TachyonFSTestUtils.createByteFile(mTFS, "/root/test2", WriteType.TRY_CACHE,
-   * MEM_CAPACITY_BYTES / 2); int fileId3 = TachyonFSTestUtils.createByteFile(mTFS, "/root/test3",
-   * WriteType.TRY_CACHE, MEM_CAPACITY_BYTES / 2);
-   *
-   * CommonUtils.sleepMs(null, CommonUtils.getToMasterHeartBeatIntervalMs(mWorkerConf) * 2 + 10);
-   *
-   * TachyonFile file1 = mTFS.getFile(fileId1); TachyonFile file2 = mTFS.getFile(fileId2);
-   * TachyonFile file3 = mTFS.getFile(fileId3);
-   *
-   * Assert.assertEquals(false, file1.isInMemory()); Assert.assertEquals(true, file2.isInMemory());
-   * Assert.assertEquals(true, file3.isInMemory()); Assert.assertEquals(MEM_CAPACITY_BYTES / 6 +
-   * MEM_CAPACITY_BYTES, mLocalTachyonCluster.getMasterInfo().getUsedBytes());
-   *
-   * InStream is = file1.getInStream(ReadType.CACHE_PROMOTE); byte[] buf = new
-   * byte[MEM_CAPACITY_BYTES / 6]; int len = is.read(buf); is.close();
-   *
-   * CommonUtils.sleepMs(null, CommonUtils.getToMasterHeartBeatIntervalMs(mWorkerConf) * 2 + 10);
-   *
-   * Assert.assertEquals(MEM_CAPACITY_BYTES / 6, len); Assert.assertEquals(true,
-   * file1.isInMemory()); Assert.assertEquals(false, file2.isInMemory()); Assert.assertEquals(true,
-   * file3.isInMemory()); Assert.assertEquals(MEM_CAPACITY_BYTES / 6 + MEM_CAPACITY_BYTES,
-   * mLocalTachyonCluster.getMasterInfo().getUsedBytes()); }
-   */
-=======
   @Test
   public void promoteBlock() throws Exception {
     TachyonFile file1 =
@@ -256,6 +227,4 @@
     Assert.assertEquals(toPromoteLen, len);
     Assert.assertEquals(100, mTFS.getInfo(toPromote).getInMemoryPercentage());
   }
-
->>>>>>> 58db2eba
 }