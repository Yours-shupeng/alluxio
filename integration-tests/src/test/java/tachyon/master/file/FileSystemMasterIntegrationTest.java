/*
 * Licensed to the University of California, Berkeley under one or more contributor license
 * agreements. See the NOTICE file distributed with this work for additional information regarding
 * copyright ownership. The ASF licenses this file to You under the Apache License, Version 2.0 (the
 * "License"); you may not use this file except in compliance with the License. You may obtain a
 * copy of the License at
 *
 * http://www.apache.org/licenses/LICENSE-2.0
 *
 * Unless required by applicable law or agreed to in writing, software distributed under the License
 * is distributed on an "AS IS" BASIS, WITHOUT WARRANTIES OR CONDITIONS OF ANY KIND, either express
 * or implied. See the License for the specific language governing permissions and limitations under
 * the License.
 */

package tachyon.master.file;

import java.io.IOException;
import java.util.ArrayList;
import java.util.HashSet;
import java.util.List;
import java.util.concurrent.Callable;
import java.util.concurrent.ExecutorService;
import java.util.concurrent.Executors;
import java.util.concurrent.Future;

import org.junit.After;
import org.junit.Assert;
import org.junit.Before;
import org.junit.Ignore;
import org.junit.Rule;
import org.junit.Test;
import org.junit.rules.ExpectedException;

import com.google.common.collect.Lists;
import com.google.common.collect.Sets;

import tachyon.Constants;
import tachyon.TachyonURI;
import tachyon.conf.TachyonConf;
import tachyon.exception.ExceptionMessage;
import tachyon.exception.FileAlreadyExistsException;
import tachyon.exception.FileDoesNotExistException;
import tachyon.exception.InvalidPathException;
import tachyon.exception.DirectoryNotEmptyException;
import tachyon.master.LocalTachyonCluster;
import tachyon.master.MasterContext;
import tachyon.master.MasterTestUtils;
import tachyon.master.block.BlockMaster;
import tachyon.master.file.options.CreateOptions;
import tachyon.master.file.options.MkdirOptions;
import tachyon.thrift.FileInfo;
import tachyon.util.CommonUtils;
import tachyon.util.IdUtils;

/**
 * Test behavior of {@link FileSystemMaster}.
 *
 * For example, (concurrently) creating/deleting/renaming files.
 */
public class FileSystemMasterIntegrationTest {
  class ConcurrentCreator implements Callable<Void> {
    private int mDepth;
    private int mConcurrencyDepth;
    private TachyonURI mInitPath;

    ConcurrentCreator(int depth, int concurrencyDepth, TachyonURI initPath) {
      mDepth = depth;
      mConcurrencyDepth = concurrencyDepth;
      mInitPath = initPath;
    }

    @Override
    public Void call() throws Exception {
      exec(mDepth, mConcurrencyDepth, mInitPath);
      return null;
    }

    public void exec(int depth, int concurrencyDepth, TachyonURI path) throws Exception {
      if (depth < 1) {
        return;
      } else if (depth == 1) {
        long fileId = mFsMaster.create(path, CreateOptions.defaults());
        Assert.assertEquals(fileId, mFsMaster.getFileId(path));
      } else {
        mFsMaster.mkdir(path, MkdirOptions.defaults());
        Assert.assertNotNull(mFsMaster.getFileId(path));
      }

      if (concurrencyDepth > 0) {
        ExecutorService executor = Executors.newCachedThreadPool();
        ArrayList<Future<Void>> futures = new ArrayList<Future<Void>>(FILES_PER_NODE);
        for (int i = 0; i < FILES_PER_NODE; i ++) {
          Callable<Void> call = (new ConcurrentCreator(depth - 1, concurrencyDepth - 1,
              path.join(Integer.toString(i))));
          futures.add(executor.submit(call));
        }
        for (Future<Void> f : futures) {
          f.get();
        }
        executor.shutdown();
      } else {
        for (int i = 0; i < FILES_PER_NODE; i ++) {
          exec(depth - 1, concurrencyDepth, path.join(Integer.toString(i)));
        }
      }
    }
  }

  class ConcurrentDeleter implements Callable<Void> {
    private int mDepth;
    private int mConcurrencyDepth;
    private TachyonURI mInitPath;

    ConcurrentDeleter(int depth, int concurrencyDepth, TachyonURI initPath) {
      mDepth = depth;
      mConcurrencyDepth = concurrencyDepth;
      mInitPath = initPath;
    }

    @Override
    public Void call() throws Exception {
      exec(mDepth, mConcurrencyDepth, mInitPath);
      return null;
    }

    private void doDelete(TachyonURI path) throws Exception {
      mFsMaster.deleteFile(mFsMaster.getFileId(path), true);
      Assert.assertEquals(IdUtils.INVALID_FILE_ID, mFsMaster.getFileId(path));
    }

    public void exec(int depth, int concurrencyDepth, TachyonURI path) throws Exception {
      if (depth < 1) {
        return;
      } else if (depth == 1 || (path.hashCode() % 10 == 0)) {
        // Sometimes we want to try deleting a path when we're not all the way down, which is what
        // the second condition is for
        doDelete(path);
      } else {
        if (concurrencyDepth > 0) {
          ExecutorService executor = Executors.newCachedThreadPool();
          ArrayList<Future<Void>> futures = new ArrayList<Future<Void>>(FILES_PER_NODE);
          for (int i = 0; i < FILES_PER_NODE; i ++) {
            Callable<Void> call = (new ConcurrentDeleter(depth - 1, concurrencyDepth - 1,
                path.join(Integer.toString(i))));
            futures.add(executor.submit(call));
          }
          for (Future<Void> f : futures) {
            f.get();
          }
          executor.shutdown();
        } else {
          for (int i = 0; i < FILES_PER_NODE; i ++) {
            exec(depth - 1, concurrencyDepth, path.join(Integer.toString(i)));
          }
        }
        doDelete(path);
      }
    }
  }

  class ConcurrentRenamer implements Callable<Void> {
    private int mDepth;
    private int mConcurrencyDepth;
    private TachyonURI mRootPath;
    private TachyonURI mRootPath2;
    private TachyonURI mInitPath;

    ConcurrentRenamer(int depth, int concurrencyDepth, TachyonURI rootPath, TachyonURI rootPath2,
        TachyonURI initPath) {
      mDepth = depth;
      mConcurrencyDepth = concurrencyDepth;
      mRootPath = rootPath;
      mRootPath2 = rootPath2;
      mInitPath = initPath;
    }

    @Override
    public Void call() throws Exception {
      exec(mDepth, mConcurrencyDepth, mInitPath);
      return null;
    }

    public void exec(int depth, int concurrencyDepth, TachyonURI path) throws Exception {
      if (depth < 1) {
        return;
      } else if (depth == 1 || (depth < mDepth && path.hashCode() % 10 < 3)) {
        // Sometimes we want to try renaming a path when we're not all the way down, which is what
        // the second condition is for. We have to create the path in the destination up till what
        // we're renaming. This might already exist, so createFile could throw a
        // FileAlreadyExistsException, which we silently handle.
        TachyonURI srcPath = mRootPath.join(path);
        TachyonURI dstPath = mRootPath2.join(path);
        long fileId = mFsMaster.getFileId(srcPath);
        try {
          MkdirOptions options =
              new MkdirOptions.Builder(MasterContext.getConf()).setRecursive(true).build();
          mFsMaster.mkdir(dstPath.getParent(), options);
        } catch (FileAlreadyExistsException e) {
          // This is an acceptable exception to get, since we don't know if the parent has been
          // created yet by another thread.
        } catch (InvalidPathException e) {
          // This could happen if we are renaming something that's a child of the root.
        }
        mFsMaster.rename(fileId, dstPath);
        Assert.assertEquals(fileId, mFsMaster.getFileId(dstPath));
      } else if (concurrencyDepth > 0) {
        ExecutorService executor = Executors.newCachedThreadPool();
        ArrayList<Future<Void>> futures = new ArrayList<Future<Void>>(FILES_PER_NODE);
        for (int i = 0; i < FILES_PER_NODE; i ++) {
          Callable<Void> call = (new ConcurrentRenamer(depth - 1, concurrencyDepth - 1, mRootPath,
              mRootPath2, path.join(Integer.toString(i))));
          futures.add(executor.submit(call));
        }
        for (Future<Void> f : futures) {
          f.get();
        }
        executor.shutdown();
      } else {
        for (int i = 0; i < FILES_PER_NODE; i ++) {
          exec(depth - 1, concurrencyDepth, path.join(Integer.toString(i)));
        }
      }
    }
  }

  private static final int DEPTH = 6;
  private static final int FILES_PER_NODE = 4;
  private static final int CONCURRENCY_DEPTH = 3;
  private static final long TEST_OPERATION_TIME_MS = 1000;
  private static final TachyonURI ROOT_PATH = new TachyonURI("/root");
  private static final TachyonURI ROOT_PATH2 = new TachyonURI("/root2");
  // Modify current time so that implementations can't accidentally pass unit tests by ignoring
  // this specified time and always using System.currentTimeMillis()
  private static final long TEST_CURRENT_TIME = 300;

  private ExecutorService mExecutorService = null;
  private TachyonConf mMasterTachyonConf;
  private LocalTachyonCluster mLocalTachyonCluster = null;
  private FileSystemMaster mFsMaster;

  @Rule
  public ExpectedException mThrown = ExpectedException.none();

  @After
  public final void after() throws Exception {
    mLocalTachyonCluster.stop();
    mExecutorService.shutdown();
  }

  @Before
  public final void before() throws Exception {
    mLocalTachyonCluster = new LocalTachyonCluster(1000, 1000, Constants.GB);
    mLocalTachyonCluster.start();
    mExecutorService = Executors.newFixedThreadPool(2);
    mFsMaster = mLocalTachyonCluster.getMaster().getInternalMaster().getFileSystemMaster();
    mMasterTachyonConf = mLocalTachyonCluster.getMasterTachyonConf();
  }

  @Test
  public void clientFileInfoDirectoryTest() throws Exception {
    TachyonURI path = new TachyonURI("/testFolder");
    mFsMaster.mkdir(path, MkdirOptions.defaults());
    long fileId = mFsMaster.getFileId(path);
    FileInfo fileInfo = mFsMaster.getFileInfo(fileId);
    Assert.assertEquals("testFolder", fileInfo.getName());
    Assert.assertEquals(1, fileInfo.getFileId());
    Assert.assertEquals(0, fileInfo.getLength());
    Assert.assertFalse(fileInfo.isCacheable);
    Assert.assertTrue(fileInfo.isCompleted);
    Assert.assertTrue(fileInfo.isFolder);
    Assert.assertFalse(fileInfo.isPersisted);
    Assert.assertFalse(fileInfo.isPinned);
  }

  @Test
  public void clientFileInfoEmptyFileTest() throws Exception {
    long fileId = mFsMaster.create(new TachyonURI("/testFile"), CreateOptions.defaults());
    FileInfo fileInfo = mFsMaster.getFileInfo(fileId);
    Assert.assertEquals("testFile", fileInfo.getName());
    Assert.assertEquals(fileId, fileInfo.getFileId());
    Assert.assertEquals(0, fileInfo.getLength());
    Assert.assertTrue(fileInfo.isCacheable);
    Assert.assertFalse(fileInfo.isCompleted);
    Assert.assertFalse(fileInfo.isFolder);
    Assert.assertFalse(fileInfo.isPersisted);
    Assert.assertFalse(fileInfo.isPinned);
    Assert.assertEquals(Constants.NO_TTL, fileInfo.ttl);
  }

  private FileSystemMaster createFileSystemMasterFromJournal() throws IOException {
    return MasterTestUtils.createFileSystemMasterFromJournal(mMasterTachyonConf);
  }

  // TODO(calvin): This test currently relies on the fact the HDFS client is a cached instance to
  // avoid invalid lease exception. This should be fixed.
  @Ignore
  @Test
  public void concurrentCreateJournalTest() throws Exception {
    // Makes sure the file id's are the same between a master info and the journal it creates
    for (int i = 0; i < 5; i ++) {
      ConcurrentCreator concurrentCreator =
          new ConcurrentCreator(DEPTH, CONCURRENCY_DEPTH, ROOT_PATH);
      concurrentCreator.call();

      FileSystemMaster fsMaster = createFileSystemMasterFromJournal();
      for (FileInfo info : mFsMaster.getFileInfoList(mFsMaster.getFileId(new TachyonURI("/")))) {
        TachyonURI path = new TachyonURI(info.getPath());
        Assert.assertEquals(mFsMaster.getFileId(path), fsMaster.getFileId(path));
      }
      after();
      before();
    }
  }

  @Test
  public void concurrentCreateTest() throws Exception {
    ConcurrentCreator concurrentCreator =
        new ConcurrentCreator(DEPTH, CONCURRENCY_DEPTH, ROOT_PATH);
    concurrentCreator.call();
  }

  @Test
  public void concurrentDeleteTest() throws Exception {
    ConcurrentCreator concurrentCreator =
        new ConcurrentCreator(DEPTH, CONCURRENCY_DEPTH, ROOT_PATH);
    concurrentCreator.call();

    ConcurrentDeleter concurrentDeleter =
        new ConcurrentDeleter(DEPTH, CONCURRENCY_DEPTH, ROOT_PATH);
    concurrentDeleter.call();

    Assert.assertEquals(0,
        mFsMaster.getFileInfoList(mFsMaster.getFileId(new TachyonURI("/"))).size());
  }

  @Test
  public void concurrentRenameTest() throws Exception {
    ConcurrentCreator concurrentCreator =
        new ConcurrentCreator(DEPTH, CONCURRENCY_DEPTH, ROOT_PATH);
    concurrentCreator.call();

    int numFiles = mFsMaster.getFileInfoList(mFsMaster.getFileId(ROOT_PATH)).size();

    ConcurrentRenamer concurrentRenamer = new ConcurrentRenamer(DEPTH, CONCURRENCY_DEPTH, ROOT_PATH,
        ROOT_PATH2, TachyonURI.EMPTY_URI);
    concurrentRenamer.call();

    Assert.assertEquals(numFiles,
        mFsMaster.getFileInfoList(mFsMaster.getFileId(ROOT_PATH2)).size());
  }

  @Test
  public void createAlreadyExistFileTest() throws Exception {
    mThrown.expect(FileAlreadyExistsException.class);
    mFsMaster.create(new TachyonURI("/testFile"), CreateOptions.defaults());
    mFsMaster.mkdir(new TachyonURI("/testFile"), MkdirOptions.defaults());
  }

  @Test
  public void createDirectoryTest() throws Exception {
    mFsMaster.mkdir(new TachyonURI("/testFolder"), MkdirOptions.defaults());
    FileInfo fileInfo = mFsMaster.getFileInfo(mFsMaster.getFileId(new TachyonURI("/testFolder")));
    Assert.assertTrue(fileInfo.isFolder);
  }

  @Test
  public void createFileInvalidPathTest() throws Exception {
    mThrown.expect(InvalidPathException.class);
    mFsMaster.create(new TachyonURI("testFile"), CreateOptions.defaults());
  }

  @Test
  public void createFileInvalidPathTest2() throws Exception {
    mThrown.expect(FileAlreadyExistsException.class);
    mFsMaster.create(new TachyonURI("/"), CreateOptions.defaults());
  }

  @Test
  public void createFileInvalidPathTest3() throws Exception {
    mThrown.expect(InvalidPathException.class);
    mFsMaster.create(new TachyonURI("/testFile1"), CreateOptions.defaults());
    mFsMaster.create(new TachyonURI("/testFile1/testFile2"), CreateOptions.defaults());
  }

  @Test
  public void createFilePerfTest() throws Exception {
    for (int k = 0; k < 200; k ++) {
      MkdirOptions options =
          new MkdirOptions.Builder(MasterContext.getConf()).setRecursive(true).build();
      mFsMaster.mkdir(new TachyonURI("/testFile").join(Constants.MASTER_COLUMN_FILE_PREFIX + k)
          .join("0"), options);
    }
    for (int k = 0; k < 200; k ++) {
      mFsMaster.getFileInfo(mFsMaster.getFileId(
          new TachyonURI("/testFile").join(Constants.MASTER_COLUMN_FILE_PREFIX + k).join("0")));
    }
  }

  @Test
  public void createFileTest() throws Exception {
    mFsMaster.create(new TachyonURI("/testFile"), CreateOptions.defaults());
    Assert.assertFalse(
        mFsMaster.getFileInfo(mFsMaster.getFileId(new TachyonURI("/testFile"))).isFolder);
  }

  @Test
  public void deleteDirectoryWithDirectoriesTest() throws Exception {
    mFsMaster.mkdir(new TachyonURI("/testFolder"), MkdirOptions.defaults());
    mFsMaster.mkdir(new TachyonURI("/testFolder/testFolder2"), MkdirOptions.defaults());
    long fileId =
        mFsMaster.create(new TachyonURI("/testFolder/testFile"), CreateOptions.defaults());
    long fileId2 =
        mFsMaster.create(new TachyonURI("/testFolder/testFolder2/testFile2"),
            CreateOptions.defaults());
    Assert.assertEquals(1, mFsMaster.getFileId(new TachyonURI("/testFolder")));
    Assert.assertEquals(2, mFsMaster.getFileId(new TachyonURI("/testFolder/testFolder2")));
    Assert.assertEquals(fileId, mFsMaster.getFileId(new TachyonURI("/testFolder/testFile")));
    Assert.assertEquals(fileId2,
        mFsMaster.getFileId(new TachyonURI("/testFolder/testFolder2/testFile2")));
    Assert.assertTrue(mFsMaster.deleteFile(1, true));
    Assert.assertEquals(IdUtils.INVALID_FILE_ID,
        mFsMaster.getFileId(new TachyonURI("/testFolder/testFolder2/testFile2")));
  }

  @Test
  public void deleteDirectoryWithDirectoriesTest2() throws Exception {
    mFsMaster.mkdir(new TachyonURI("/testFolder"), MkdirOptions.defaults());
    mFsMaster.mkdir(new TachyonURI("/testFolder/testFolder2"), MkdirOptions.defaults());
    long fileId =
        mFsMaster.create(new TachyonURI("/testFolder/testFile"), CreateOptions.defaults());
    long fileId2 =
        mFsMaster.create(new TachyonURI("/testFolder/testFolder2/testFile2"),
            CreateOptions.defaults());
    Assert.assertEquals(1, mFsMaster.getFileId(new TachyonURI("/testFolder")));
    Assert.assertEquals(2, mFsMaster.getFileId(new TachyonURI("/testFolder/testFolder2")));
    Assert.assertEquals(fileId, mFsMaster.getFileId(new TachyonURI("/testFolder/testFile")));
    Assert.assertEquals(fileId2,
        mFsMaster.getFileId(new TachyonURI("/testFolder/testFolder2/testFile2")));
    try {
      mFsMaster.deleteFile(2, false);
      Assert.fail("Deleting a nonempty directory nonrecursively should fail");
    } catch (DirectoryNotEmptyException e) {
      Assert.assertEquals(
          ExceptionMessage.DELETE_NONEMPTY_DIRECTORY_NONRECURSIVE.getMessage("testFolder2"),
          e.getMessage());
    }
    Assert.assertEquals(1, mFsMaster.getFileId(new TachyonURI("/testFolder")));
    Assert.assertEquals(2, mFsMaster.getFileId(new TachyonURI("/testFolder/testFolder2")));
    Assert.assertEquals(fileId, mFsMaster.getFileId(new TachyonURI("/testFolder/testFile")));
    Assert.assertEquals(fileId2,
        mFsMaster.getFileId(new TachyonURI("/testFolder/testFolder2/testFile2")));
  }

  @Test
  public void deleteDirectoryWithFilesTest() throws Exception {
    mFsMaster.mkdir(new TachyonURI("/testFolder"), MkdirOptions.defaults());
    long fileId =
        mFsMaster.create(new TachyonURI("/testFolder/testFile"), CreateOptions.defaults());
    Assert.assertEquals(1, mFsMaster.getFileId(new TachyonURI("/testFolder")));
    Assert.assertEquals(fileId, mFsMaster.getFileId(new TachyonURI("/testFolder/testFile")));
    Assert.assertTrue(mFsMaster.deleteFile(1, true));
    Assert.assertEquals(IdUtils.INVALID_FILE_ID,
        mFsMaster.getFileId(new TachyonURI("/testFolder")));
  }

  @Test
  public void deleteDirectoryWithFilesTest2() throws Exception {
    mFsMaster.mkdir(new TachyonURI("/testFolder"), MkdirOptions.defaults());
    long fileId =
        mFsMaster.create(new TachyonURI("/testFolder/testFile"), CreateOptions.defaults());
    Assert.assertEquals(1, mFsMaster.getFileId(new TachyonURI("/testFolder")));
    Assert.assertEquals(fileId, mFsMaster.getFileId(new TachyonURI("/testFolder/testFile")));
    try {
      mFsMaster.deleteFile(1, false);
      Assert.fail("Deleting a nonempty directory nonrecursively should fail");
    } catch (DirectoryNotEmptyException e) {
      Assert.assertEquals(
          ExceptionMessage.DELETE_NONEMPTY_DIRECTORY_NONRECURSIVE.getMessage("testFolder"),
          e.getMessage());
    }
    Assert.assertEquals(1, mFsMaster.getFileId(new TachyonURI("/testFolder")));
    Assert.assertEquals(fileId, mFsMaster.getFileId(new TachyonURI("/testFolder/testFile")));
  }

  @Test
  public void deleteEmptyDirectoryTest() throws Exception {
    mFsMaster.mkdir(new TachyonURI("/testFolder"), MkdirOptions.defaults());
    Assert.assertEquals(1, mFsMaster.getFileId(new TachyonURI("/testFolder")));
    Assert.assertTrue(mFsMaster.deleteFile(1, true));
    Assert.assertEquals(IdUtils.INVALID_FILE_ID,
        mFsMaster.getFileId(new TachyonURI("/testFolder")));
  }

  @Test
  public void deleteFileTest() throws Exception {
    long fileId = mFsMaster.create(new TachyonURI("/testFile"), CreateOptions.defaults());
    Assert.assertEquals(fileId, mFsMaster.getFileId(new TachyonURI("/testFile")));
    Assert.assertTrue(mFsMaster.deleteFile(fileId, true));
    Assert.assertEquals(IdUtils.INVALID_FILE_ID, mFsMaster.getFileId(new TachyonURI("/testFile")));
  }

  @Test
  public void deleteRootTest() throws Exception {
    long rootId = mFsMaster.getFileId(new TachyonURI("/"));
    Assert.assertFalse(mFsMaster.deleteFile(rootId, true));
    Assert.assertFalse(mFsMaster.deleteFile(rootId, false));
  }

  @Test
  public void getCapacityBytesTest() {
    BlockMaster blockMaster = mLocalTachyonCluster.getMaster().getInternalMaster().getBlockMaster();
    Assert.assertEquals(1000, blockMaster.getCapacityBytes());
  }

  @Test
  public void lastModificationTimeAddCheckpointTest() throws Exception {
    long fileId = mFsMaster.create(new TachyonURI("/testFile"), CreateOptions.defaults());
<<<<<<< HEAD
    long opTimeMs = TEST_OPERATION_TIME_MS;
=======
    long opTimeMs = TEST_CURRENT_TIME;
>>>>>>> 90961872
    mFsMaster.persistFileInternal(fileId, 1, opTimeMs);
    FileInfo fileInfo = mFsMaster.getFileInfo(fileId);
    Assert.assertEquals(opTimeMs, fileInfo.lastModificationTimeMs);
  }

  @Test
  public void lastModificationTimeCompleteFileTest() throws Exception {
    long fileId = mFsMaster.create(new TachyonURI("/testFile"), CreateOptions.defaults());
<<<<<<< HEAD
    long opTimeMs = TEST_OPERATION_TIME_MS;
=======
    long opTimeMs = TEST_CURRENT_TIME;
>>>>>>> 90961872
    mFsMaster.completeFileInternal(Lists.<Long>newArrayList(), fileId, 0, false, opTimeMs);
    FileInfo fileInfo = mFsMaster.getFileInfo(fileId);
    Assert.assertEquals(opTimeMs, fileInfo.lastModificationTimeMs);
  }

  @Test
  public void lastModificationTimeCreateFileTest() throws Exception {
    mFsMaster.mkdir(new TachyonURI("/testFolder"), MkdirOptions.defaults());
<<<<<<< HEAD
    long opTimeMs = TEST_OPERATION_TIME_MS;
=======
    long opTimeMs = TEST_CURRENT_TIME;
>>>>>>> 90961872
    CreateOptions options =
        new CreateOptions.Builder(MasterContext.getConf()).setOperationTimeMs(opTimeMs).build();
    mFsMaster.createInternal(new TachyonURI("/testFolder/testFile"), options);
    FileInfo folderInfo = mFsMaster.getFileInfo(mFsMaster.getFileId(new TachyonURI("/testFolder")));
    Assert.assertEquals(opTimeMs, folderInfo.lastModificationTimeMs);
  }

  @Test
  public void lastModificationTimeDeleteTest() throws Exception {
    mFsMaster.mkdir(new TachyonURI("/testFolder"), MkdirOptions.defaults());
    long fileId =
        mFsMaster.create(new TachyonURI("/testFolder/testFile"), CreateOptions.defaults());
    long folderId = mFsMaster.getFileId(new TachyonURI("/testFolder"));
    Assert.assertEquals(1, folderId);
    Assert.assertEquals(fileId, mFsMaster.getFileId(new TachyonURI("/testFolder/testFile")));
<<<<<<< HEAD
    long opTimeMs = TEST_OPERATION_TIME_MS;
=======
    long opTimeMs = TEST_CURRENT_TIME;
>>>>>>> 90961872
    Assert.assertTrue(mFsMaster.deleteFileInternal(fileId, true, true, opTimeMs));
    FileInfo folderInfo = mFsMaster.getFileInfo(folderId);
    Assert.assertEquals(opTimeMs, folderInfo.lastModificationTimeMs);
  }

  @Test
  public void lastModificationTimeRenameTest() throws Exception {
    mFsMaster.mkdir(new TachyonURI("/testFolder"), MkdirOptions.defaults());
    long fileId =
        mFsMaster.create(new TachyonURI("/testFolder/testFile1"), CreateOptions.defaults());
<<<<<<< HEAD
    long opTimeMs = TEST_OPERATION_TIME_MS;
=======
    long opTimeMs = TEST_CURRENT_TIME;
>>>>>>> 90961872
    mFsMaster.renameInternal(fileId, new TachyonURI("/testFolder/testFile2"), true, opTimeMs);
    FileInfo folderInfo = mFsMaster.getFileInfo(mFsMaster.getFileId(new TachyonURI("/testFolder")));
    Assert.assertEquals(opTimeMs, folderInfo.lastModificationTimeMs);
  }

  @Test
  public void listFilesTest() throws Exception {
    CreateOptions options =
        new CreateOptions.Builder(MasterContext.getConf()).setBlockSizeBytes(64).build();

    HashSet<Long> ids = new HashSet<Long>();
    HashSet<Long> dirIds = new HashSet<Long>();
    for (int i = 0; i < 10; i ++) {
      TachyonURI dir = new TachyonURI("/i" + i);
      mFsMaster.mkdir(dir, MkdirOptions.defaults());
      dirIds.add(mFsMaster.getFileId(dir));
      for (int j = 0; j < 10; j ++) {
        ids.add(mFsMaster.create(dir.join("j" + j), options));
      }
    }
    HashSet<Long> listedIds = Sets.newHashSet();
    HashSet<Long> listedDirIds = Sets.newHashSet();
    List<FileInfo> infoList = mFsMaster.getFileInfoList(mFsMaster.getFileId(new TachyonURI("/")));
    for (FileInfo info : infoList) {
      long id = info.getFileId();
      listedDirIds.add(id);
      for (FileInfo fileInfo : mFsMaster.getFileInfoList(id)) {
        listedIds.add(fileInfo.getFileId());
      }
    }
    Assert.assertEquals(ids, listedIds);
    Assert.assertEquals(dirIds, listedDirIds);
  }

  @Test
  public void lsTest() throws Exception {
    CreateOptions options =
        new CreateOptions.Builder(MasterContext.getConf()).setBlockSizeBytes(64).build();

    for (int i = 0; i < 10; i ++) {
      mFsMaster.mkdir(new TachyonURI("/i" + i), MkdirOptions.defaults());
      for (int j = 0; j < 10; j ++) {
        mFsMaster.create(new TachyonURI("/i" + i + "/j" + j), options);
      }
    }

    Assert.assertEquals(1,
        mFsMaster.getFileInfoList(mFsMaster.getFileId(new TachyonURI("/i0/j0"))).size());
    for (int i = 0; i < 10; i ++) {
      Assert.assertEquals(10,
          mFsMaster.getFileInfoList(mFsMaster.getFileId(new TachyonURI("/i" + i))).size());
    }
    Assert.assertEquals(10,
        mFsMaster.getFileInfoList(mFsMaster.getFileId(new TachyonURI("/"))).size());
  }

  @Test
  public void notFileCheckpointTest() throws Exception {
    mThrown.expect(FileDoesNotExistException.class);
    mFsMaster.mkdir(new TachyonURI("/testFile"), MkdirOptions.defaults());
    mFsMaster.persistFile(mFsMaster.getFileId(new TachyonURI("/testFile")), 0);
  }

  @Test
  public void persistFileTest() throws Exception {
    long fileId = mFsMaster.create(new TachyonURI("/testFile"), CreateOptions.defaults());
    FileInfo fileInfo = mFsMaster.getFileInfo(fileId);
    Assert.assertFalse(fileInfo.isPersisted);
    mFsMaster.persistFile(fileId, 1);
    fileInfo = mFsMaster.getFileInfo(fileId);
    Assert.assertTrue(fileInfo.isPersisted);
  }

  @Test
  public void renameExistingDstTest() throws Exception {
    mFsMaster.create(new TachyonURI("/testFile1"), CreateOptions.defaults());
    mFsMaster.create(new TachyonURI("/testFile2"), CreateOptions.defaults());
    Assert.assertFalse(mFsMaster.rename(mFsMaster.getFileId(new TachyonURI("/testFile1")),
        new TachyonURI("/testFile2")));
  }

  @Test
  public void renameNonexistentTest() throws Exception {
    mFsMaster.create(new TachyonURI("/testFile1"), CreateOptions.defaults());
    Assert.assertEquals(IdUtils.INVALID_FILE_ID, mFsMaster.getFileId(new TachyonURI("/testFile2")));
  }

  @Test
  public void renameToDeeper() throws Exception {
    CreateOptions createOptions =
        new CreateOptions.Builder(MasterContext.getConf()).setRecursive(true).build();
    MkdirOptions mkdirOptions =
        new MkdirOptions.Builder(MasterContext.getConf()).setRecursive(true).build();
    mThrown.expect(InvalidPathException.class);
    mFsMaster.mkdir(new TachyonURI("/testDir1/testDir2"), mkdirOptions);
    mFsMaster.create(new TachyonURI("/testDir1/testDir2/testDir3/testFile3"), createOptions);
    mFsMaster.rename(mFsMaster.getFileId(new TachyonURI("/testDir1/testDir2")),
        new TachyonURI("/testDir1/testDir2/testDir3/testDir4"));
  }

  @Test
  public void ttlCreateFileTest() throws Exception {
    mFsMaster.mkdir(new TachyonURI("/testFolder"), MkdirOptions.defaults());
    long ttl = 100;
    CreateOptions options = new CreateOptions.Builder(MasterContext.getConf()).setTTL(ttl).build();
    mFsMaster.createInternal(new TachyonURI("/testFolder/testFile"), options);
    FileInfo folderInfo =
        mFsMaster.getFileInfo(mFsMaster.getFileId(new TachyonURI("/testFolder/testFile")));
    Assert.assertEquals(ttl, folderInfo.ttl);
  }

  @Test
  public void ttlExpiredCreateFileTest() throws Exception {
    mFsMaster.mkdir(new TachyonURI("/testFolder"), MkdirOptions.defaults());
    long ttl = 1;
    CreateOptions options = new CreateOptions.Builder(MasterContext.getConf()).setTTL(ttl).build();
    long fileId = mFsMaster.create(new TachyonURI("/testFolder/testFile1"), options);
    FileInfo folderInfo =
        mFsMaster.getFileInfo(mFsMaster.getFileId(new TachyonURI("/testFolder/testFile1")));
    Assert.assertEquals(fileId, folderInfo.fileId);
    Assert.assertEquals(ttl, folderInfo.ttl);
    CommonUtils.sleepMs(5000);
    mThrown.expect(FileDoesNotExistException.class);
    mFsMaster.getFileInfo(fileId);
  }

  @Test
  public void ttlRenameTest() throws Exception {
    mFsMaster.mkdir(new TachyonURI("/testFolder"), MkdirOptions.defaults());
    long ttl = 1;
    CreateOptions options = new CreateOptions.Builder(MasterContext.getConf()).setTTL(ttl).build();
    long fileId = mFsMaster.create(new TachyonURI("/testFolder/testFile1"), options);
    mFsMaster.renameInternal(fileId, new TachyonURI("/testFolder/testFile2"), true,
        TEST_CURRENT_TIME);
    FileInfo folderInfo =
        mFsMaster.getFileInfo(mFsMaster.getFileId(new TachyonURI("/testFolder/testFile2")));
    Assert.assertEquals(ttl, folderInfo.ttl);
  }

  // TODO(gene): Journal format has changed, maybe add Version to the format and add this test back
  // or remove this test when we have better tests against journal checkpoint.
  // @Test
  // public void writeImageTest() throws IOException {
  // // initialize the MasterInfo
  // Journal journal =
  // new Journal(mLocalTachyonCluster.getTachyonHome() + "journal/", "image.data", "log.data",
  // mMasterTachyonConf);
  // Journal
  // MasterInfo info =
  // new MasterInfo(new InetSocketAddress(9999), journal, mExecutorService, mMasterTachyonConf);

  // // create the output streams
  // ByteArrayOutputStream os = new ByteArrayOutputStream();
  // DataOutputStream dos = new DataOutputStream(os);
  // ObjectMapper mapper = JsonObject.createObjectMapper();
  // ObjectWriter writer = mapper.writer();
  // ImageElement version = null;
  // ImageElement checkpoint = null;

  // // write the image
  // info.writeImage(writer, dos);

  // // parse the written bytes and look for the Checkpoint and Version ImageElements
  // String[] splits = new String(os.toByteArray()).split("\n");
  // for (String split : splits) {
  // byte[] bytes = split.getBytes();
  // JsonParser parser = mapper.getFactory().createParser(bytes);
  // ImageElement ele = parser.readValueAs(ImageElement.class);

  // if (ele.mType.equals(ImageElementType.Checkpoint)) {
  // checkpoint = ele;
  // }

  // if (ele.mType.equals(ImageElementType.Version)) {
  // version = ele;
  // }
  // }

  // // test the elements
  // Assert.assertNotNull(checkpoint);
  // Assert.assertEquals(checkpoint.mType, ImageElementType.Checkpoint);
  // Assert.assertEquals(Constants.JOURNAL_VERSION, version.getInt("version").intValue());
  // Assert.assertEquals(1, checkpoint.getInt("inodeCounter").intValue());
  // Assert.assertEquals(0, checkpoint.getInt("editTransactionCounter").intValue());
  // Assert.assertEquals(0, checkpoint.getInt("dependencyCounter").intValue());
  // }
}<|MERGE_RESOLUTION|>--- conflicted
+++ resolved
@@ -227,7 +227,6 @@
   private static final int DEPTH = 6;
   private static final int FILES_PER_NODE = 4;
   private static final int CONCURRENCY_DEPTH = 3;
-  private static final long TEST_OPERATION_TIME_MS = 1000;
   private static final TachyonURI ROOT_PATH = new TachyonURI("/root");
   private static final TachyonURI ROOT_PATH2 = new TachyonURI("/root2");
   // Modify current time so that implementations can't accidentally pass unit tests by ignoring
@@ -516,11 +515,7 @@
   @Test
   public void lastModificationTimeAddCheckpointTest() throws Exception {
     long fileId = mFsMaster.create(new TachyonURI("/testFile"), CreateOptions.defaults());
-<<<<<<< HEAD
-    long opTimeMs = TEST_OPERATION_TIME_MS;
-=======
     long opTimeMs = TEST_CURRENT_TIME;
->>>>>>> 90961872
     mFsMaster.persistFileInternal(fileId, 1, opTimeMs);
     FileInfo fileInfo = mFsMaster.getFileInfo(fileId);
     Assert.assertEquals(opTimeMs, fileInfo.lastModificationTimeMs);
@@ -529,11 +524,7 @@
   @Test
   public void lastModificationTimeCompleteFileTest() throws Exception {
     long fileId = mFsMaster.create(new TachyonURI("/testFile"), CreateOptions.defaults());
-<<<<<<< HEAD
-    long opTimeMs = TEST_OPERATION_TIME_MS;
-=======
     long opTimeMs = TEST_CURRENT_TIME;
->>>>>>> 90961872
     mFsMaster.completeFileInternal(Lists.<Long>newArrayList(), fileId, 0, false, opTimeMs);
     FileInfo fileInfo = mFsMaster.getFileInfo(fileId);
     Assert.assertEquals(opTimeMs, fileInfo.lastModificationTimeMs);
@@ -542,11 +533,7 @@
   @Test
   public void lastModificationTimeCreateFileTest() throws Exception {
     mFsMaster.mkdir(new TachyonURI("/testFolder"), MkdirOptions.defaults());
-<<<<<<< HEAD
-    long opTimeMs = TEST_OPERATION_TIME_MS;
-=======
     long opTimeMs = TEST_CURRENT_TIME;
->>>>>>> 90961872
     CreateOptions options =
         new CreateOptions.Builder(MasterContext.getConf()).setOperationTimeMs(opTimeMs).build();
     mFsMaster.createInternal(new TachyonURI("/testFolder/testFile"), options);
@@ -562,11 +549,7 @@
     long folderId = mFsMaster.getFileId(new TachyonURI("/testFolder"));
     Assert.assertEquals(1, folderId);
     Assert.assertEquals(fileId, mFsMaster.getFileId(new TachyonURI("/testFolder/testFile")));
-<<<<<<< HEAD
-    long opTimeMs = TEST_OPERATION_TIME_MS;
-=======
     long opTimeMs = TEST_CURRENT_TIME;
->>>>>>> 90961872
     Assert.assertTrue(mFsMaster.deleteFileInternal(fileId, true, true, opTimeMs));
     FileInfo folderInfo = mFsMaster.getFileInfo(folderId);
     Assert.assertEquals(opTimeMs, folderInfo.lastModificationTimeMs);
@@ -577,11 +560,7 @@
     mFsMaster.mkdir(new TachyonURI("/testFolder"), MkdirOptions.defaults());
     long fileId =
         mFsMaster.create(new TachyonURI("/testFolder/testFile1"), CreateOptions.defaults());
-<<<<<<< HEAD
-    long opTimeMs = TEST_OPERATION_TIME_MS;
-=======
     long opTimeMs = TEST_CURRENT_TIME;
->>>>>>> 90961872
     mFsMaster.renameInternal(fileId, new TachyonURI("/testFolder/testFile2"), true, opTimeMs);
     FileInfo folderInfo = mFsMaster.getFileInfo(mFsMaster.getFileId(new TachyonURI("/testFolder")));
     Assert.assertEquals(opTimeMs, folderInfo.lastModificationTimeMs);
