--- conflicted
+++ resolved
@@ -37,11 +37,6 @@
 /**
  * Though its name indicates that it provides the tests for Tachyon authentication. This class is
  * likely to test four authentication modes: NOSASL, SIMPLE, CUSTOM, KERBEROS.
-<<<<<<< HEAD
- *
- * TODO: add tests for {@link tachyon.master.LocalTachyonClusterMultiMaster} in fault tolerant mode
-=======
->>>>>>> 8b9c5bb2
  */
 // TODO(bin): add tests for {@link LocalTachyonClusterMultiMaster} in fault tolerant mode
 // TODO(bin): improve the way to set and isolate MasterContext/WorkerContext across test cases
