--- conflicted
+++ resolved
@@ -161,16 +161,11 @@
     String mountPoint = getMountPoint(uri);
     if (mountPoint != null) {
       AlluxioURI ufsPath = mMountTable.get(mountPoint).getUfsUri();
-<<<<<<< HEAD
       AlluxioURI resolvedUri = new AlluxioURI(ufsPath.getScheme(), ufsPath.getAuthority(),
-          PathUtils.concatPath(ufsPath.getPath(), path.substring(mountPoint.length())));
+          PathUtils.concatPath(ufsPath.getPath(), path.substring(mountPoint.length())),
+          ufsPath.getQueryMap());
       UnderFileSystem ufs = UnderFileSystem.get(resolvedUri.toString(), MasterContext.getConf());
       return new Resolution(resolvedUri, ufs);
-=======
-      return new AlluxioURI(ufsPath.getScheme(), ufsPath.getAuthority(),
-          PathUtils.concatPath(ufsPath.getPath(), path.substring(mountPoint.length())),
-          ufsPath.getQueryMap());
->>>>>>> 71cc172a
     }
     return new Resolution(uri, null);
   }
