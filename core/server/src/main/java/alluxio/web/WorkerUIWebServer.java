/*
 * The Alluxio Open Foundation licenses this work under the Apache License, version 2.0
 * (the "License"). You may not use this work except in compliance with the License, which is
 * available at www.apache.org/licenses/LICENSE-2.0
 *
 * This software is distributed on an "AS IS" basis, WITHOUT WARRANTIES OR CONDITIONS OF ANY KIND,
 * either express or implied, as more fully set forth in the License.
 *
 * See the NOTICE file distributed with this work for information regarding copyright ownership.
 */

package alluxio.web;

<<<<<<< HEAD
import alluxio.Configuration;
import alluxio.PropertyKey;
=======
import alluxio.Constants;
import alluxio.util.io.PathUtils;
>>>>>>> abbf8a86
import alluxio.util.network.NetworkAddressUtils.ServiceType;
import alluxio.worker.AlluxioWorkerService;
import alluxio.worker.block.BlockWorker;

import com.google.common.base.Preconditions;
import org.eclipse.jetty.servlet.ServletHolder;
import org.glassfish.jersey.server.ResourceConfig;
import org.glassfish.jersey.servlet.ServletContainer;

import java.net.InetSocketAddress;

import javax.annotation.concurrent.NotThreadSafe;

/**
 * A worker's UI web server.
 */
@NotThreadSafe
public final class WorkerUIWebServer extends UIWebServer {

  /**
   * Creates a new instance of {@link WorkerUIWebServer}.
   *
   * @param serviceType the service type
   * @param webAddress the service address
   * @param alluxioWorker Alluxio worker
   * @param blockWorker block worker to manage blocks
   * @param workerAddress the worker address
   * @param startTimeMs start time milliseconds
   */
  public WorkerUIWebServer(ServiceType serviceType, InetSocketAddress webAddress,
      AlluxioWorkerService alluxioWorker, BlockWorker blockWorker, InetSocketAddress workerAddress,
      long startTimeMs) {
    super(serviceType, webAddress);
    Preconditions.checkNotNull(blockWorker, "Block worker cannot be null");
    Preconditions.checkNotNull(workerAddress, "Worker address cannot be null");

    mWebAppContext.addServlet(new ServletHolder(new WebInterfaceWorkerGeneralServlet(
        blockWorker, workerAddress, startTimeMs)), "/home");
    mWebAppContext.addServlet(new ServletHolder(new WebInterfaceWorkerBlockInfoServlet(
        blockWorker)), "/blockInfo");
    mWebAppContext.addServlet(new ServletHolder(new WebInterfaceDownloadLocalServlet()),
        "/downloadLocal");
    mWebAppContext.addServlet(new ServletHolder(new WebInterfaceBrowseLogsServlet(false)),
        "/browseLogs");
    mWebAppContext.addServlet(new ServletHolder(new WebInterfaceHeaderServlet()), "/header");
    mWebAppContext.addServlet(new ServletHolder(new
        WebInterfaceWorkerMetricsServlet(alluxioWorker.getWorkerMetricsSystem())), "/metricsui");

    // REST configuration
<<<<<<< HEAD
    mWebAppContext.setOverrideDescriptors(Collections
        .singletonList(Configuration.get(PropertyKey.WEB_RESOURCES) + "/WEB-INF/worker.xml"));
=======
    ResourceConfig config = new ResourceConfig().packages("alluxio.worker", "alluxio.worker.block");
    ServletContainer servlet = new ServletContainer(config);
    ServletHolder servletHolder = new ServletHolder("Alluxio Worker Web Service", servlet);
    mWebAppContext.addServlet(servletHolder, PathUtils.concatPath(Constants.REST_API_PREFIX, "*"));
>>>>>>> abbf8a86
  }
}<|MERGE_RESOLUTION|>--- conflicted
+++ resolved
@@ -11,13 +11,8 @@
 
 package alluxio.web;
 
-<<<<<<< HEAD
-import alluxio.Configuration;
-import alluxio.PropertyKey;
-=======
 import alluxio.Constants;
 import alluxio.util.io.PathUtils;
->>>>>>> abbf8a86
 import alluxio.util.network.NetworkAddressUtils.ServiceType;
 import alluxio.worker.AlluxioWorkerService;
 import alluxio.worker.block.BlockWorker;
@@ -67,14 +62,9 @@
         WebInterfaceWorkerMetricsServlet(alluxioWorker.getWorkerMetricsSystem())), "/metricsui");
 
     // REST configuration
-<<<<<<< HEAD
-    mWebAppContext.setOverrideDescriptors(Collections
-        .singletonList(Configuration.get(PropertyKey.WEB_RESOURCES) + "/WEB-INF/worker.xml"));
-=======
     ResourceConfig config = new ResourceConfig().packages("alluxio.worker", "alluxio.worker.block");
     ServletContainer servlet = new ServletContainer(config);
     ServletHolder servletHolder = new ServletHolder("Alluxio Worker Web Service", servlet);
     mWebAppContext.addServlet(servletHolder, PathUtils.concatPath(Constants.REST_API_PREFIX, "*"));
->>>>>>> abbf8a86
   }
 }