--- conflicted
+++ resolved
@@ -107,18 +107,12 @@
    * @throws ConnectionFailedException if network connection failed
    */
   private void registerWithMaster() throws IOException, ConnectionFailedException {
-<<<<<<< HEAD
-    BlockStore blockStore = mBlockWorker.getBlockStore();
-    BlockStoreMeta storeMeta = blockStore.getBlockStoreMeta();
-
-=======
     BlockStoreMeta storeMeta = mBlockWorker.getStoreMetaFull();
->>>>>>> 53dee7bc
     try {
       StorageTierAssoc storageTierAssoc = new WorkerStorageTierAssoc(WorkerContext.getConf());
       mMasterClient.register(WorkerIdRegistry.getWorkerId(),
           storageTierAssoc.getOrderedStorageAliases(), storeMeta.getCapacityBytesOnTiers(),
-          storeMeta.getUsedBytesOnTiers(), blockStore.getBlockIdsOnTiers());
+          storeMeta.getUsedBytesOnTiers(), storeMeta.getBlockList());
     } catch (IOException e) {
       LOG.error("Failed to register with master.", e);
       throw e;
