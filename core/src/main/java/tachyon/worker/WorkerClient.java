/*
 * Licensed to the Apache Software Foundation (ASF) under one or more
 * contributor license agreements. See the NOTICE file distributed with
 * this work for additional information regarding copyright ownership.
 * The ASF licenses this file to You under the Apache License, Version 2.0
 * (the "License"); you may not use this file except in compliance with
 * the License. You may obtain a copy of the License at
 * http://www.apache.org/licenses/LICENSE-2.0
 * Unless required by applicable law or agreed to in writing, software
 * distributed under the License is distributed on an "AS IS" BASIS,
 * WITHOUT WARRANTIES OR CONDITIONS OF ANY KIND, either express or implied.
 * See the License for the specific language governing permissions and
 * limitations under the License.
 */
package tachyon.worker;

import java.io.IOException;
import java.net.InetAddress;
import java.net.InetSocketAddress;
<<<<<<< HEAD
import java.nio.ByteBuffer;
import java.util.List;
=======
import java.net.UnknownHostException;
>>>>>>> f1fbf37c

import org.apache.log4j.Logger;
import org.apache.thrift.TException;
import org.apache.thrift.protocol.TBinaryProtocol;
import org.apache.thrift.protocol.TProtocol;
import org.apache.thrift.transport.TFramedTransport;
import org.apache.thrift.transport.TSocket;
import org.apache.thrift.transport.TTransportException;

import tachyon.Constants;
import tachyon.HeartbeatThread;
import tachyon.conf.UserConf;
import tachyon.master.MasterClient;
import tachyon.thrift.BlockInfoException;
import tachyon.thrift.FailedToCheckpointException;
import tachyon.thrift.FileDoesNotExistException;
import tachyon.thrift.NetAddress;
import tachyon.thrift.NoWorkerException;
import tachyon.thrift.SuspectedFileSizeException;
import tachyon.thrift.TachyonException;
import tachyon.thrift.WorkerService;
<<<<<<< HEAD
import tachyon.util.CommonUtils;
=======
import tachyon.util.NetworkUtils;
>>>>>>> f1fbf37c

/**
 * The client talks to a worker server. It keeps sending keep alive message to the worker server.
 * 
 * Since WorkerService.Client is not thread safe, this class has to guarantee thread safe.
 */
public class WorkerClient {
  private final Logger LOG = Logger.getLogger(Constants.LOGGER_TYPE);
  private final MasterClient MASTER_CLIENT;
  private final int CONNECTION_RETRY_TIMES = 5;

  private WorkerService.Client mClient;
  private TProtocol mProtocol;
  private InetSocketAddress mWorkerAddress;
  private boolean mConnected = false;
  private boolean mIsLocal = false;
  private String mDataFolder = null;

  private HeartbeatThread mHeartbeatThread = null;

  /**
   * Create a WorkerClient, with a given MasterClient.
   * 
   * @param masterClient
   * @throws IOException
   */
  public WorkerClient(MasterClient masterClient) throws IOException {
    MASTER_CLIENT = masterClient;
  }

  /**
   * Update the latest block access time on the worker.
   * 
   * @param blockId
   *          The id of the block
   * @throws IOException
   */
  public synchronized void accessBlock(long blockId) throws IOException {
    if (connect()) {
      try {
        mClient.accessBlock(blockId);
      } catch (TException e) {
        LOG.error("TachyonClient accessLocalBlock(" + blockId + ") failed");
        mConnected = false;
        throw new IOException(e);
      }
    }
  }

  /**
   * Notify the worker that the checkpoint file of the file has been added.
   * 
   * @param userId
   *          The user id of the client who send the notification
   * @param fileId
   *          The id of the checkpointed file
   * @throws IOException
   */
  public synchronized void addCheckpoint(long userId, int fileId) throws IOException {
    mustConnect();

    try {
      mClient.addCheckpoint(userId, fileId);
    } catch (FileDoesNotExistException e) {
      throw new IOException(e);
    } catch (SuspectedFileSizeException e) {
      throw new IOException(e);
    } catch (FailedToCheckpointException e) {
      throw new IOException(e);
    } catch (BlockInfoException e) {
      throw new IOException(e);
    } catch (TException e) {
      mConnected = false;
      throw new IOException(e);
    }
  }

  /**
   * Notify the worker to checkpoint the file asynchronously.
   * 
   * @param fid
   *          The id of the file
   * @return true if succeed, false otherwise
   * @throws IOException
   */
  public synchronized boolean asyncCheckpoint(int fid) throws IOException {
    mustConnect();

    try {
      return mClient.asyncCheckpoint(fid);
    } catch (TachyonException e) {
      throw new IOException(e);
    } catch (TException e) {
      mConnected = false;
      throw new IOException(e);
    }
  }

  /**
   * Notify the worker the block is cached.
   * 
   * @param userId
   *          The user id of the client who send the notification
   * @param blockId
   *          The id of the block
   * @throws IOException
   */
  public synchronized void cacheBlock(long userId, long blockId) throws IOException {
    mustConnect();

    try {
      mClient.cacheBlock(userId, blockId);
    } catch (FileDoesNotExistException e) {
      throw new IOException(e);
    } catch (BlockInfoException e) {
      throw new IOException(e);
    } catch (SuspectedFileSizeException e) {
      throw new IOException(e);
    } catch (TException e) {
      mConnected = false;
      throw new IOException(e);
    }
  }

  /**
   * Close the connection to worker. Shutdown the heartbeat thread.
   */
  public synchronized void close() {
    if (mConnected) {
      mProtocol.getTransport().close();
      mHeartbeatThread.shutdown();
      mConnected = false;
    }
  }

  /**
   * Open the connection to the worker. And start the heartbeat thread.
   * 
   * @return true if succeed, false otherwise
   * @throws IOException
   */
  private synchronized boolean connect() throws IOException {
    if (!mConnected) {
      NetAddress workerNetAddress = null;
      try {
        String localHostName;
        try {
          localHostName =
              NetworkUtils.resolveHostName(InetAddress.getLocalHost().getCanonicalHostName());
        } catch (UnknownHostException e) {
          localHostName = InetAddress.getLocalHost().getCanonicalHostName();
        }
        LOG.info("Trying to get local worker host : " + localHostName);
        workerNetAddress = MASTER_CLIENT.user_getWorker(false, localHostName);
        mIsLocal = true;
      } catch (NoWorkerException e) {
        LOG.info(e.getMessage());
        workerNetAddress = null;
      } catch (UnknownHostException e) {
        LOG.error(e.getMessage(), e);
        workerNetAddress = null;
      }

      if (workerNetAddress == null) {
        try {
          workerNetAddress = MASTER_CLIENT.user_getWorker(true, "");
        } catch (NoWorkerException e) {
          LOG.info(e.getMessage());
          workerNetAddress = null;
        }
      }

      if (workerNetAddress == null) {
        LOG.info("No worker running in the system");
        mClient = null;
        return false;
      }

      mWorkerAddress = new InetSocketAddress(workerNetAddress.mHost, workerNetAddress.mPort);
      LOG.info("Connecting " + (mIsLocal ? "local" : "remote") + " worker @ " + mWorkerAddress);

      mProtocol =
          new TBinaryProtocol(new TFramedTransport(new TSocket(mWorkerAddress.getHostName(),
              mWorkerAddress.getPort())));
      mClient = new WorkerService.Client(mProtocol);

      mHeartbeatThread =
          new HeartbeatThread("WorkerClientToWorkerHeartbeat", new WorkerClientHeartbeatExecutor(
              this, MASTER_CLIENT.getUserId()), UserConf.get().HEARTBEAT_INTERVAL_MS);

      try {
        mProtocol.getTransport().open();
      } catch (TTransportException e) {
        LOG.error(e.getMessage(), e);
        return false;
      }
      mHeartbeatThread.start();
      mConnected = true;
    }

    return mConnected;
  }

  /**
   * @return the address of the worker.
   */
  public synchronized InetSocketAddress getAddress() {
    return mWorkerAddress;
  }

  /**
   * @return The root local data folder of the worker
   * @throws IOException
   */
  public synchronized String getDataFolder() throws IOException {
    if (mDataFolder == null) {
      try {
        mustConnect();
        mDataFolder = mClient.getDataFolder();
      } catch (TException e) {
        mDataFolder = null;
        mConnected = false;
        throw new IOException(e);
      }
    }

    return mDataFolder;
  }

  /**
   * Get the local user temporary folder of the specified user.
   * 
   * @return The local user temporary folder of the specified user
   * @throws IOException
   */
  public synchronized String getUserTempFolder() throws IOException {
    mustConnect();

    try {
      return mClient.getUserTempFolder(MASTER_CLIENT.getUserId());
    } catch (TException e) {
      throw new IOException(e);
    }
  }

  /**
   * Get the user temporary folder in the under file system of the specified user.
   * 
   * @return The user temporary folder in the under file system
   * @throws IOException
   */
  public synchronized String getUserUfsTempFolder() throws IOException {
    mustConnect();

    try {
      return mClient.getUserUfsTempFolder(MASTER_CLIENT.getUserId());
    } catch (TException e) {
      mConnected = false;
      throw new IOException(e);
    }
  }

  /**
   * @return true if it's connected to the worker, false otherwise.
   */
  public synchronized boolean isConnected() {
    return mConnected;
  }

  /**
   * @return true if the worker is local, false otherwise.
   */
  public synchronized boolean isLocal() {
    if (!isConnected()) {
      try {
        connect();
      } catch (IOException e) {
        LOG.error(e.getMessage(), e);
      }
    }

    return mIsLocal;
  }

  /**
   * Lock the block, therefore, the worker will lock evict the block from the memory untill it is
   * unlocked.
   * 
   * @param blockId
   *          The id of the block
   * @param userId
   *          The id of the user who wants to lock the block
   * @throws IOException
   */
  public synchronized void lockBlock(long blockId, long userId) throws IOException {
    mustConnect();

    try {
      mClient.lockBlock(blockId, userId);
    } catch (TException e) {
      mConnected = false;
      throw new IOException(e);
    }
  }

  /**
   * Connect to the worker.
   * 
   * @throws IOException
   */
  public synchronized void mustConnect() throws IOException {
    int tries = 0;
    while (tries ++ <= CONNECTION_RETRY_TIMES) {
      if (connect()) {
        return;
      }
    }
    throw new IOException("Failed to connect to the worker");
  }

  /**
   * Request space from the worker's memory
   * 
   * @param userId
   *          The id of the user who send the request
   * @param requestBytes
   *          The requested space size, in bytes
   * @return true if succeed, false otherwise
   * @throws IOException
   */
  public synchronized boolean requestSpace(long userId, long requestBytes) throws IOException {
    mustConnect();

    try {
      return mClient.requestSpace(userId, requestBytes);
    } catch (TException e) {
      mConnected = false;
      throw new IOException(e);
    }
  }

  /**
   * Return the space which has been requested
   * 
   * @param userId
   *          The id of the user who wants to return the space
   * @param returnSpaceBytes
   *          The returned space size, in bytes
   * @throws IOException
   */
  public synchronized void returnSpace(long userId, long returnSpaceBytes) throws IOException {
    mustConnect();

    try {
      mClient.returnSpace(userId, returnSpaceBytes);
    } catch (TException e) {
      mConnected = false;
      throw new IOException(e);
    }
  }

  /**
   * Unlock the block
   * 
   * @param blockId
   *          The id of the block
   * @param userId
   *          The id of the user who wants to unlock the block
   * @throws IOException
   */
  public synchronized void unlockBlock(long blockId, long userId) throws IOException {
    mustConnect();

    try {
      mClient.unlockBlock(blockId, userId);
    } catch (TException e) {
      mConnected = false;
      throw new IOException(e);
    }
  }

  /**
   * Users' heartbeat to the Worker.
   * 
   * @param userId
   *          The id of the user
   * @throws IOException
   */
  public synchronized void userHeartbeat(long userId) throws IOException {
    mustConnect();

    try {
      mClient.userHeartbeat(userId);
    } catch (TException e) {
      throw new IOException(e);
    }
  }

  public synchronized List<ByteBuffer> x_process(List<ByteBuffer> data) throws TachyonException,
      TException {
    return CommonUtils.cloneByteBufferList(CLIENT.x_process("empty", data));
  }
}<|MERGE_RESOLUTION|>--- conflicted
+++ resolved
@@ -17,12 +17,9 @@
 import java.io.IOException;
 import java.net.InetAddress;
 import java.net.InetSocketAddress;
-<<<<<<< HEAD
+import java.net.UnknownHostException;
 import java.nio.ByteBuffer;
 import java.util.List;
-=======
-import java.net.UnknownHostException;
->>>>>>> f1fbf37c
 
 import org.apache.log4j.Logger;
 import org.apache.thrift.TException;
@@ -44,11 +41,8 @@
 import tachyon.thrift.SuspectedFileSizeException;
 import tachyon.thrift.TachyonException;
 import tachyon.thrift.WorkerService;
-<<<<<<< HEAD
 import tachyon.util.CommonUtils;
-=======
 import tachyon.util.NetworkUtils;
->>>>>>> f1fbf37c
 
 /**
  * The client talks to a worker server. It keeps sending keep alive message to the worker server.
@@ -62,7 +56,7 @@
 
   private WorkerService.Client mClient;
   private TProtocol mProtocol;
-  private InetSocketAddress mWorkerAddress;
+  private InetSocketAddress mWorkerAddress = null;
   private boolean mConnected = false;
   private boolean mIsLocal = false;
   private String mDataFolder = null;
@@ -77,6 +71,11 @@
    */
   public WorkerClient(MasterClient masterClient) throws IOException {
     MASTER_CLIENT = masterClient;
+  }
+
+  public WorkerClient(MasterClient masterClient, InetSocketAddress workerAddress) {
+    MASTER_CLIENT = masterClient;
+    mWorkerAddress = workerAddress;
   }
 
   /**
@@ -192,42 +191,44 @@
    */
   private synchronized boolean connect() throws IOException {
     if (!mConnected) {
-      NetAddress workerNetAddress = null;
-      try {
-        String localHostName;
+      if (mWorkerAddress == null) {
+        NetAddress workerNetAddress = null;
         try {
-          localHostName =
-              NetworkUtils.resolveHostName(InetAddress.getLocalHost().getCanonicalHostName());
-        } catch (UnknownHostException e) {
-          localHostName = InetAddress.getLocalHost().getCanonicalHostName();
-        }
-        LOG.info("Trying to get local worker host : " + localHostName);
-        workerNetAddress = MASTER_CLIENT.user_getWorker(false, localHostName);
-        mIsLocal = true;
-      } catch (NoWorkerException e) {
-        LOG.info(e.getMessage());
-        workerNetAddress = null;
-      } catch (UnknownHostException e) {
-        LOG.error(e.getMessage(), e);
-        workerNetAddress = null;
-      }
-
-      if (workerNetAddress == null) {
-        try {
-          workerNetAddress = MASTER_CLIENT.user_getWorker(true, "");
+          String localHostName;
+          try {
+            localHostName =
+                NetworkUtils.resolveHostName(InetAddress.getLocalHost().getCanonicalHostName());
+          } catch (UnknownHostException e) {
+            localHostName = InetAddress.getLocalHost().getCanonicalHostName();
+          }
+          LOG.info("Trying to get local worker host : " + localHostName);
+          workerNetAddress = MASTER_CLIENT.user_getWorker(false, localHostName);
+          mIsLocal = true;
         } catch (NoWorkerException e) {
           LOG.info(e.getMessage());
           workerNetAddress = null;
+        } catch (UnknownHostException e) {
+          LOG.error(e.getMessage(), e);
+          workerNetAddress = null;
         }
-      }
-
-      if (workerNetAddress == null) {
-        LOG.info("No worker running in the system");
-        mClient = null;
-        return false;
-      }
-
-      mWorkerAddress = new InetSocketAddress(workerNetAddress.mHost, workerNetAddress.mPort);
+
+        if (workerNetAddress == null) {
+          try {
+            workerNetAddress = MASTER_CLIENT.user_getWorker(true, "");
+          } catch (NoWorkerException e) {
+            LOG.info(e.getMessage());
+            workerNetAddress = null;
+          }
+        }
+
+        if (workerNetAddress == null) {
+          LOG.info("No worker running in the system");
+          mClient = null;
+          return false;
+        }
+
+        mWorkerAddress = new InetSocketAddress(workerNetAddress.mHost, workerNetAddress.mPort);
+      }
       LOG.info("Connecting " + (mIsLocal ? "local" : "remote") + " worker @ " + mWorkerAddress);
 
       mProtocol =
@@ -443,12 +444,19 @@
     try {
       mClient.userHeartbeat(userId);
     } catch (TException e) {
-      throw new IOException(e);
-    }
-  }
-
-  public synchronized List<ByteBuffer> x_process(List<ByteBuffer> data) throws TachyonException,
-      TException {
-    return CommonUtils.cloneByteBufferList(CLIENT.x_process("empty", data));
+      mConnected = false;
+      throw new IOException(e);
+    }
+  }
+
+  public synchronized List<ByteBuffer> x_process(List<ByteBuffer> data) throws IOException {
+    try {
+      return CommonUtils.cloneByteBufferList(mClient.x_process("empty", data));
+    } catch (TachyonException e) {
+      throw new IOException(e);
+    } catch (TException e) {
+      mConnected = false;
+      throw new IOException(e);
+    }
   }
 }